import type { ServerResponse } from 'http';
import * as rawErrors from './arsenalErrors';

/** All possible errors names. */
export type Name = keyof typeof rawErrors;
/** Object containing all errors names. It has the format { [Name]: "Name" } */
export type Names = { [Name_ in Name]: Name_ };
/** Mapping used to determine an error type. It has the format { [Name]: boolean } */
export type Is = { [_ in Name]: boolean };
/** Mapping of all possible Errors. It has the format { [Name]: Error } */
export type Errors = { [_ in Name]: ArsenalError };

// This object is reused constantly through createIs, we store it there
// to avoid recomputation.
const isBase = Object.fromEntries(
    Object.keys(rawErrors).map((key) => [key, false])
) as Is;

// This allows to conditionally add the old behavior of errors to properly
// test migration.
// Activate CI tests with `ALLOW_UNSAFE_ERROR_COMPARISON=false yarn test`.
// Remove this mechanism in ARSN-176.
export const allowUnsafeErrComp = (
    process.env.ALLOW_UNSAFE_ERROR_COMPARISON ?? 'true') === 'true'

// This contains some metaprog. Be careful.
// Proxy can be found on MDN.
// https://developer.mozilla.org/en-US/docs/Web/JavaScript/Reference/Global_Objects/Proxy
// While this could seems better to avoid metaprog, this allows us to enforce
// type-checking properly while avoiding all errors that could happen at runtime.
// Even if some errors are made in JavaScript, like using err.is.NonExistingError,
// the Proxy will return false.
const createIs = (type: Name): Is => {
    const get = (is: Is, value: string | symbol) => is[value] ?? false;
    const final = Object.freeze({ ...isBase, [type]: true });
    return new Proxy(final, { get });
};

export class ArsenalError extends Error {
    /** HTTP status code. Example: 401, 403, 500, ... */
    #code: number;
    /** Text description of the error. */
    #description: string;
    /** Type of the error. */
    #type: Name;
    /** Object used to determine the error type.
     * Example: error.is.InternalError */
    #is: Is;
    /** A map of error metadata (can be extra fields
     * that only show in debug mode) */
    #metadata: Map<string, Object[]>;

    private constructor(type: Name, code: number, description: string,
        metadata?: Map<string, Object[]>) {
        super(type);
        this.#code = code;
        this.#description = description;
        this.#type = type;
        this.#is = createIs(type);
<<<<<<< HEAD
        this.#metadata = metadata ?? new Map<string, Object[]>();
=======

        // This restores the old behavior of errors, to make sure they're now
        // backward-compatible. Fortunately it's handled by TS, but it cannot
        // be type-checked. This means we have to be extremely careful about
        // what we're doing when using errors.
        // Disables the feature when in CI tests but not in production.
        if (allowUnsafeErrComp) {
            this[type] = true;
        }
>>>>>>> 2202ebac
    }

    /** Output the error as a JSON string */
    toString() {
        const errorType = this.message;
        const errorMessage = this.#description;
        return JSON.stringify({ errorType, errorMessage });
    }

    flatten() {
        return {
            is_arsenal_error: true,
            code: this.#code,
            description: this.#description,
            type: this.#type,
            stack: this.stack
        }
    }

    static unflatten(flat_obj) {
        if (!flat_obj.is_arsenal_error) {
            return null;
        }

        const err = new ArsenalError(
            flat_obj.type,
            flat_obj.code,
            flat_obj.description
        )
        err.stack = flat_obj.stack
        return err;
    }

    /** Write the error in an HTTP response */
    writeResponse(res: ServerResponse) {
        res.writeHead(this.#code);
        const asStr = this.toString();
        res.end(asStr);
    }

    /** Clone the error with a new description.*/
    customizeDescription(description: string): ArsenalError {
        const type = this.#type;
        const code = this.#code;
        const metadata = new Map(this.#metadata);
        const err = new ArsenalError(type, code, description, metadata);
        err.stack = this.stack;
        return err;
    }

    /** Clone the error with a new metadata field */
    addMetadataEntry(key: string, value: Object[]): ArsenalError {
        const type = this.#type;
        const code = this.#code;
        const description = this.#description;
        const metadata = new Map(this.#metadata);
        metadata.set(key, value);
        const err = new ArsenalError(type, code, description, metadata);
        err.stack = this.stack;
        return err;
    }

    /** Used to determine the error type. Example: error.is.InternalError */
    get is() {
        return this.#is;
    }

    /** HTTP status code. Example: 401, 403, 500, ... */
    get code() {
        return this.#code;
    }

    /** Text description of the error. */
    get description() {
        return this.#description;
    }

    /**
     * Type of the error, belonging to Name. is should be prefered instead of
     * type in a daily-basis, but type remains accessible for future use. */
    get type() {
        return this.#type;
    }

    /** A map of error metadata */
    get metadata() {
        return this.#metadata;
    }

    /** Generate all possible errors. An instance is created by default. */
    static errors() {
        const errors = {};
        Object.entries(rawErrors).forEach((value) => {
            const name = value[0] as Name;
            const error = value[1];
            const { code, description } = error;
            const get = () => new ArsenalError(name, code, description);
            Object.defineProperty(errors, name, { get });
        });
        return errors as Errors;
    }
}

/** Mapping of all possible Errors.
 * Use them with errors[error].customizeDescription for any customization. */
export default ArsenalError.errors();<|MERGE_RESOLUTION|>--- conflicted
+++ resolved
@@ -57,9 +57,7 @@
         this.#description = description;
         this.#type = type;
         this.#is = createIs(type);
-<<<<<<< HEAD
         this.#metadata = metadata ?? new Map<string, Object[]>();
-=======
 
         // This restores the old behavior of errors, to make sure they're now
         // backward-compatible. Fortunately it's handled by TS, but it cannot
@@ -69,7 +67,6 @@
         if (allowUnsafeErrComp) {
             this[type] = true;
         }
->>>>>>> 2202ebac
     }
 
     /** Output the error as a JSON string */
