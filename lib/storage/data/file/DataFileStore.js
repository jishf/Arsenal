'use strict'; // eslint-disable-line

const fs = require('fs');
const crypto = require('crypto');
const async = require('async');
const diskusage = require('diskusage');
const werelogs = require('werelogs');

const errors = require('../../../errors');
const stringHash = require('../../../stringHash');
const jsutil = require('../../../jsutil');
const storageUtils = require('../../utils');
const releasePageCacheSync = require('./utils');

// The FOLDER_HASH constant refers to the number of base directories
// used for directory hashing of stored objects.
//
// It MUST not be changed on anything else than a clean new storage
// backend.
//
// It may be changed for such system if the default hash value is too
// low for the estimated number of objects to be stored and the file
// system performance (be cautious though), and cannot be changed once
// the system contains data.

const FOLDER_HASH = 3511;


/**
 * @class
 * @classdesc File-based object blob store
 *
 * Each object/part becomes a file and the files are stored in a
 * directory hash structure under the configured dataPath.
 */
class DataFileStore {

    /**
     * @constructor
     * @param {Object} dataConfig - configuration of the file backend
     * @param {String} dataConfig.dataPath - absolute path where to
     *   store the files
     * @param {Boolean} [dataConfig.noSync=false] - If true, disable
     *   sync calls that ensure files and directories are fully
     *   written on the physical drive before returning an
     *   answer. Used to speed up unit tests, may have other uses.
     * @param {Boolean} [dataConfig.noCache=false] - If true, attempt
     *   to free page caches associated with the managed files
     * @param {werelogs.API} [logApi] - object providing a constructor function
     *                                for the Logger object
     */
    constructor(dataConfig, logApi) {
        this.logger = new (logApi || werelogs).Logger('DataFileStore');
        this.dataPath = dataConfig.dataPath;
        this.noSync = dataConfig.noSync || false;
        this.noCache = dataConfig.noCache || false;
    }

    /**
     * Setup the storage backend before starting to read or write
     * files in it.
     *
     * The function ensures that dataPath is accessible and
     * pre-creates the directory hashes under dataPath.
     *
     * @param {function} callback - called when done with no argument
     * @return {undefined}
     */
    setup(callback) {
        fs.access(this.dataPath, fs.F_OK | fs.R_OK | fs.W_OK, err => {
            if (err) {
                this.logger.error('Data path is not readable or writable',
                                  { error: err });
                return callback(err);
            }

            // Create FOLDER_HASH subdirectories
            const subDirs = Array.from({ length: FOLDER_HASH },
                                       (v, k) => (k).toString());
            this.logger.info(`pre-creating ${subDirs.length} subdirs...`);
            if (!this.noSync) {
                storageUtils.setDirSyncFlag(this.dataPath, this.logger);
            }
            async.eachSeries(subDirs, (subDirName, next) => {
                fs.mkdir(`${this.dataPath}/${subDirName}`, err => {
                    // If already exists, move on
                    if (err && err.code !== 'EEXIST') {
                        return next(err);
                    }
                    return next();
                });
            },
            err => {
                if (err) {
                    this.logger.error('Error creating subdirs',
                                      { error: err });
                    return callback(err);
                }
                this.logger.info('data file store init complete, ' +
                                 'go forth and store data.');
                return callback();
            });
            return undefined;
        });
    }

    /**
     * Get the filesystem path to a stored object file from its key
     *
     * @param {String} key - the object key
     * @return {String} the absolute path to the file containing the
     *   object contents
     */
    getFilePath(key) {
        const hash = stringHash(key);
        const folderHashPath = ((hash % FOLDER_HASH)).toString();
        return `${this.dataPath}/${folderHashPath}/${key}`;
    }

    /**
     * Put a new object to the storage backend
     *
     * @param {stream.Readable} dataStream - input stream providing the
     *   object data
     * @param {Number} size - Total byte size of the data to put
     * @param {werelogs.RequestLogger} log - logging object
     * @param {DataFileStore~putCallback} callback - called when done
     * @return {undefined}
     */
    put(dataStream, size, log, callback) {
        const key = crypto.pseudoRandomBytes(20).toString('hex');
        const filePath = this.getFilePath(key);
        log.debug('starting to write data', { method: 'put', key, filePath });
        dataStream.pause();
        fs.open(filePath, 'wx', (err, fd) => {
            if (err) {
                log.error('error opening filePath',
                          { method: 'put', key, filePath, error: err });
                return callback(errors.InternalError.customizeDescription(
                    `filesystem error: open() returned ${err.code}`));
            }
            const cbOnce = jsutil.once(callback);
            // disable autoClose so that we can close(fd) only after
            // fsync() has been called
            const fileStream = fs.createWriteStream(filePath,
                { fd,
                    autoClose: false });

            fileStream.on('finish', () => {
                function ok() {
                    log.debug('finished writing data',
                              { method: 'put', key, filePath });
                    return cbOnce(null, key);
                }
                if (this.noSync) {
<<<<<<< HEAD
                    /*
                     * It's not guaranteed that the Kernel will release page
                     * caches when this.noSync is true. If you want to ensure
                     * this behavior, set this.noSync to false.
                     */
                    if (this.noCache) {
                        releasePageCacheSync(filePath, fd, log);
                    }
                    fs.close(fd);
=======
                    fs.closeSync(fd);
>>>>>>> b03f5b80
                    return ok();
                }
                fs.fsync(fd, err => {
                    /*
                     * Disabling the caching of stored files is
                     * temporary fix for
                     * https://github.com/kubernetes/kubernetes/issues/43916
                     * that causes cache memory to be accounted as RSS memory
                     * for the pod and can potentially cause the pod
                     * to be killed under memory pressure:
                     */
                    if (this.noCache) {
                        releasePageCacheSync(filePath, fd, log);
                    }
                    fs.close(fd);
                    if (err) {
                        log.error('fsync error',
                            { method: 'put', key, filePath,
                                error: err });
                        return cbOnce(
                            errors.InternalError.customizeDescription(
                                'filesystem error: fsync() returned ' +
                                    `${err.code}`));
                    }
                    return ok();
                });
                return undefined;
            }).on('error', err => {
                log.error('error streaming data on write',
                          { method: 'put', key, filePath, error: err });
                // destroying the write stream forces a close(fd)
                fileStream.destroy();
                return cbOnce(errors.InternalError.customizeDescription(
                    `write stream error: ${err.code}`));
            });
            dataStream.resume();
            dataStream.pipe(fileStream);
            dataStream.on('error', err => {
                log.error('error streaming data on read',
                    { method: 'put', key, filePath, error: err });
                // destroying the write stream forces a close(fd)
                fileStream.destroy();
                return cbOnce(errors.InternalError.customizeDescription(
                    `read stream error: ${err.code}`));
            });
            dataStream.on('close', () => {
                // this means the underlying socket has been closed
                log.debug('Client closed socket while streaming',
                          { method: 'put', key, filePath });
                // destroying the write stream forces a close(fd)
                fileStream.destroy();
                // we need to unlink the file ourselves
                fs.unlinkSync(filePath);
            });
            return undefined;
        });
    }

    /**
     * Get info about a stored object (see DataFileStore~statCallback
     * to know which info is returned)
     *
     * @param {String} key - key of the object
     * @param {werelogs.RequestLogger} log - logging object
     * @param {DataFileStore~statCallback} callback - called when done
     * @return {undefined}
     */
    stat(key, log, callback) {
        const filePath = this.getFilePath(key);
        log.debug('stat file', { key, filePath });
        fs.stat(filePath, (err, stat) => {
            if (err) {
                if (err.code === 'ENOENT') {
                    return callback(errors.ObjNotFound);
                }
                log.error('error on \'stat\' of file',
                          { key, filePath, error: err });
                return callback(errors.InternalError.customizeDescription(
                    `filesystem error: stat() returned ${err.code}`));
            }
            const info = { objectSize: stat.size };
            return callback(null, info);
        });
    }

    /**
     * Retrieve data of a stored object
     *
     * @param {String} key - key of the object
     * @param {Object} [byteRange] - optional absolute inclusive byte
     *   range to retrieve.
     * @param {werelogs.RequestLogger} log - logging object
     * @param {DataFileStore~getCallback} callback - called when done
     * @return {undefined}
     */
    get(key, byteRange, log, callback) {
        const filePath = this.getFilePath(key);

        const readStreamOptions = {
            flags: 'r',
            encoding: null,
            fd: null,
            autoClose: false,
        };
        if (byteRange) {
            readStreamOptions.start = byteRange[0];
            readStreamOptions.end = byteRange[1];
        }
        log.debug('opening readStream to get data',
                  { method: 'get', key, filePath, byteRange });
        const cbOnce = jsutil.once(callback);
        const rs = fs.createReadStream(filePath, readStreamOptions)
                .on('error', err => {
                    if (err.code === 'ENOENT') {
                        return cbOnce(errors.ObjNotFound);
                    }
                    log.error('error retrieving file',
                        { method: 'DataFileStore.get', key, filePath,
                            error: err });
                    return cbOnce(
                        errors.InternalError.customizeDescription(
                            `filesystem read error: ${err.code}`));
                })
                .on('open', () => { cbOnce(null, rs); })
                .on('end', () => {
                    if (this.noCache) {
                        releasePageCacheSync(filePath, rs.fd, log);
                    }
                    fs.close(rs.fd, err => {
                        if (err) {
                            log.error('unable to close file descriptor', {
                                method: 'DataFileStore.get', key, filePath,
                                error: err,
                            });
                        }
                    });
                });
    }

    /**
     * Delete a stored object
     *
     * @param {String} key - key of the object
     * @param {werelogs.RequestLogger} log - logging object
     * @param {DataFileStore~deleteCallback} callback - called when done
     * @return {undefined}
     */
    delete(key, log, callback) {
        const filePath = this.getFilePath(key);
        log.debug('deleting file', { method: 'delete', key, filePath });
        return fs.unlink(filePath, err => {
            if (err) {
                if (err.code === 'ENOENT') {
                    return callback(errors.ObjNotFound);
                }
                log.error('error deleting file', { method: 'delete',
                    key, filePath,
                    error: err });
                return callback(errors.InternalError.customizeDescription(
                    `filesystem error: unlink() returned ${err.code}`));
            }
            return callback();
        });
    }

    /**
     * Retrieve disk usage information
     *
     * @param {DataFileStore~diskUsageCallback} callback - called when done
     * @return {undefined}
     */
    getDiskUsage(callback) {
        diskusage.check(this.dataPath, callback);
    }
}

/**
 * @callback DataFileStore~putCallback
 * @param {Error} - The encountered error
 * @param {String} key - The key to access the data
 */

/**
 * @callback DataFileStore~statCallback
 * @param {Error} - The encountered error
 * @param {Object} info - Information about the object
 * @param {Number} info.objectSize - Byte size of the object
 */

/**
 * @callback DataFileStore~getCallback
 * @param {Error} - The encountered error
 *   arsenal.errors.ObjNotFound is returned if the object does not exist
 * @param {stream.Readable} stream - The stream of requested object data
 */

/**
 * @callback DataFileStore~deleteCallback
 * @param {Error} - The encountered error
 *   arsenal.errors.ObjNotFound is returned if the object does not exist
 */

/**
 * @callback DataFileStore~diskUsageCallback
 * @param {Error} - The encountered error
 * @param {object} - The disk usage info
 */

module.exports = DataFileStore;<|MERGE_RESOLUTION|>--- conflicted
+++ resolved
@@ -153,7 +153,6 @@
                     return cbOnce(null, key);
                 }
                 if (this.noSync) {
-<<<<<<< HEAD
                     /*
                      * It's not guaranteed that the Kernel will release page
                      * caches when this.noSync is true. If you want to ensure
@@ -162,10 +161,7 @@
                     if (this.noCache) {
                         releasePageCacheSync(filePath, fd, log);
                     }
-                    fs.close(fd);
-=======
                     fs.closeSync(fd);
->>>>>>> b03f5b80
                     return ok();
                 }
                 fs.fsync(fd, err => {
