/**
 * Helper class to ease access to a single data location in metadata
 * 'location' array
 */
class ObjectMDLocation {

    /**
     * @constructor
     * @param {object} locationObj - single data location info
     * @param {string} locationObj.key - data backend key
     * @param {number} locationObj.start - index of first data byte of
     *   this part in the full object
     * @param {number} locationObj.size - byte length of data part
     * @param {string} locationObj.dataStoreName - type of data store
     * @param {string} locationObj.dataStoreETag - internal ETag of
     *   data part
<<<<<<< HEAD
     * @param {string} [locationObj.dataStoreVersionId] - versionId,
     *   needed for cloud backends
     * @param {string} [locationObj.blockId] - blockId of the part,
     *   set by the Azure Blob Service REST API frontend
=======
     * @param {number} [location.cryptoScheme] - if location data is
     * encrypted: the encryption scheme version
     * @param {string} [location.cipheredDataKey] - if location data
     * is encrypted: the base64-encoded ciphered data key
>>>>>>> 888273bb
     */
    constructor(locationObj) {
        this._data = {
            key: locationObj.key,
            start: locationObj.start,
            size: locationObj.size,
            dataStoreName: locationObj.dataStoreName,
            dataStoreETag: locationObj.dataStoreETag,
<<<<<<< HEAD
            cryptoScheme: locationObj.cryptoScheme,
            cipheredDataKey: locationObj.cipheredDataKey,
            dataStoreVersionId: locationObj.dataStoreVersionId,
            blockId: locationObj.blockId,
=======
>>>>>>> 888273bb
        };
        if (locationObj.cryptoScheme) {
            this._data.cryptoScheme = locationObj.cryptoScheme;
            this._data.cipheredDataKey = locationObj.cipheredDataKey;
        }
    }

    getKey() {
        return this._data.key;
    }

    getDataStoreName() {
        return this._data.dataStoreName;
    }

    /**
     * Update data location with new info
     *
     * @param {object} location - single data location info
     * @param {string} location.key - data backend key
     * @param {string} location.dataStoreName - type of data store
     * @param {string} [location.dataStoreVersionId] - data backend version ID
     * @param {number} [location.cryptoScheme] - if location data is
     * encrypted: the encryption scheme version
     * @param {string} [location.cipheredDataKey] - if location data
     * is encrypted: the base64-encoded ciphered data key
     * @return {ObjectMDLocation} return this
     */
    setDataLocation(location) {
        [
            'key',
            'dataStoreName',
            'dataStoreVersionId',
            'cryptoScheme',
            'cipheredDataKey',
        ].forEach(attrName => {
            if (location[attrName] !== undefined) {
                this._data[attrName] = location[attrName];
            } else {
                delete this._data[attrName];
            }
        });
        return this;
    }

    getDataStoreETag() {
        return this._data.dataStoreETag;
    }

    getDataStoreVersionId() {
        return this._data.dataStoreVersionId;
    }

    getPartNumber() {
        return Number.parseInt(this._data.dataStoreETag.split(':')[0], 10);
    }

    getPartETag() {
        return this._data.dataStoreETag.split(':')[1];
    }

    getPartStart() {
        return this._data.start;
    }

    getPartSize() {
        return this._data.size;
    }

    setPartSize(size) {
        this._data.size = size;
        return this;
    }

    getCryptoScheme() {
        return this._data.cryptoScheme;
    }

    getCipheredDataKey() {
        return this._data.cipheredDataKey;
    }

    getBlockId() {
        return this._data.blockId;
    }

    setBlockId(blockId) {
        this._data.blockId = blockId;
        return this;
    }

    getValue() {
        return this._data;
    }
}

module.exports = ObjectMDLocation;<|MERGE_RESOLUTION|>--- conflicted
+++ resolved
@@ -14,17 +14,14 @@
      * @param {string} locationObj.dataStoreName - type of data store
      * @param {string} locationObj.dataStoreETag - internal ETag of
      *   data part
-<<<<<<< HEAD
      * @param {string} [locationObj.dataStoreVersionId] - versionId,
      *   needed for cloud backends
-     * @param {string} [locationObj.blockId] - blockId of the part,
-     *   set by the Azure Blob Service REST API frontend
-=======
      * @param {number} [location.cryptoScheme] - if location data is
      * encrypted: the encryption scheme version
      * @param {string} [location.cipheredDataKey] - if location data
      * is encrypted: the base64-encoded ciphered data key
->>>>>>> 888273bb
+     * @param {string} [locationObj.blockId] - blockId of the part,
+     *   set by the Azure Blob Service REST API frontend
      */
     constructor(locationObj) {
         this._data = {
@@ -33,13 +30,8 @@
             size: locationObj.size,
             dataStoreName: locationObj.dataStoreName,
             dataStoreETag: locationObj.dataStoreETag,
-<<<<<<< HEAD
-            cryptoScheme: locationObj.cryptoScheme,
-            cipheredDataKey: locationObj.cipheredDataKey,
             dataStoreVersionId: locationObj.dataStoreVersionId,
             blockId: locationObj.blockId,
-=======
->>>>>>> 888273bb
         };
         if (locationObj.cryptoScheme) {
             this._data.cryptoScheme = locationObj.cryptoScheme;
