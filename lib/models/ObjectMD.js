const constants = require('../constants');
const VersionIDUtils = require('../versioning/VersionID');

const ObjectMDLocation = require('./ObjectMDLocation');

/**
 * Class to manage metadata object for regular s3 objects (instead of
 * mpuPart metadata for example)
 */
class ObjectMD {

    /**
     * Create a new instance of ObjectMD. Parameter <tt>objMd</tt> is
     * reserved for internal use, users should call
     * {@link ObjectMD.createFromBlob()} to load from a stored
     * metadata blob and check the returned value for errors.
     *
     * @constructor
     * @param {ObjectMD|object} [objMd] - object metadata source,
     *   either an ObjectMD instance or a native JS object parsed from
     *   JSON
     */
    constructor(objMd = undefined) {
        this._initMd();
        if (objMd !== undefined) {
            if (objMd instanceof ObjectMD) {
                this._updateFromObjectMD(objMd);
            } else {
                this._updateFromParsedJSON(objMd);
            }
        } else {
            // set newly-created object md modified time to current time
            this._data['last-modified'] = new Date().toJSON();
        }
        // set latest md model version now that we ensured
        // backward-compat conversion
        this._data['md-model-version'] = constants.mdModelVersion;
    }

    /**
     * create an ObjectMD instance from stored metadata
     *
     * @param {String|Buffer} storedBlob - serialized metadata blob
     * @return {object} a result object containing either a 'result'
     *   property which value is a new ObjectMD instance on success, or
     *   an 'error' property on error
     */
    static createFromBlob(storedBlob) {
        try {
            const objMd = JSON.parse(storedBlob);
            return { result: new ObjectMD(objMd) };
        } catch (err) {
            return { error: err };
        }
    }

    /**
     * Returns metadata attributes for the current model
     *
     * @return {object} object with keys of existing attributes
     * and value set to true
     */
    static getAttributes() {
        const sample = new ObjectMD();
        const attributes = {};
        Object.keys(sample.getValue()).forEach(key => {
            attributes[key] = true;
        });
        return attributes;
    }

    getSerialized() {
        return JSON.stringify(this.getValue());
    }

    _initMd() {
        // initialize md with default values
        this._data = {
            'owner-display-name': '',
            'owner-id': '',
            'cache-control': '',
            'content-disposition': '',
            'content-encoding': '',
            'expires': '',
            'content-length': 0,
            'content-type': '',
            'content-md5': '',
            // simple/no version. will expand once object versioning is
            // introduced
            'x-amz-version-id': 'null',
            'x-amz-server-version-id': '',
            // TODO: Handle this as a utility function for all object puts
            // similar to normalizing request but after checkAuth so
            // string to sign is not impacted.  This is GH Issue#89.
            'x-amz-storage-class': 'STANDARD',
            'x-amz-server-side-encryption': '',
            'x-amz-server-side-encryption-aws-kms-key-id': '',
            'x-amz-server-side-encryption-customer-algorithm': '',
            'x-amz-website-redirect-location': '',
            'acl': {
                Canned: 'private',
                FULL_CONTROL: [],
                WRITE_ACP: [],
                READ: [],
                READ_ACP: [],
            },
            'key': '',
            'location': null,
            // versionId, isNull, nullVersionId and isDeleteMarker
            // should be undefined when not set explicitly
            'isNull': undefined,
            'nullVersionId': undefined,
            'nullUploadId': undefined,
            'isDeleteMarker': undefined,
            'versionId': undefined,
            'uploadId': undefined,
            'tags': {},
            'replicationInfo': {
                status: '',
                backends: [],
                content: [],
                destination: '',
                storageClass: '',
                role: '',
                storageType: '',
                dataStoreVersionId: '',
            },
            'dataStoreName': '',
<<<<<<< HEAD
            'originOp': '',
            'isAborted': undefined,
=======
>>>>>>> 6861ac47
        };
    }

    _updateFromObjectMD(objMd) {
        // We only duplicate selected attributes here, where setters
        // allow to change inner values, and let the others as shallow
        // copies. Since performance is a concern, we want to avoid
        // the JSON.parse(JSON.stringify()) method.

        Object.assign(this._data, objMd._data);
        Object.assign(this._data.replicationInfo,
                      objMd._data.replicationInfo);
    }

    _updateFromParsedJSON(objMd) {
        // objMd is a new JS object created for the purpose, it's safe
        // to just assign its top-level properties.

        Object.assign(this._data, objMd);
        this._convertToLatestModel();
    }

    _convertToLatestModel() {
        // handle backward-compat stuff
        if (typeof(this._data.location) === 'string') {
            this.setLocation([{ key: this._data.location }]);
        }
    }

    /**
     * Set owner display name
     *
     * @param {string} displayName - Owner display name
     * @return {ObjectMD} itself
     */
    setOwnerDisplayName(displayName) {
        this._data['owner-display-name'] = displayName;
        return this;
    }

    /**
     * Returns owner display name
     *
     * @return {string} Onwer display name
     */
    getOwnerDisplayName() {
        return this._data['owner-display-name'];
    }

    /**
     * Set owner id
     *
     * @param {string} id - Owner id
     * @return {ObjectMD} itself
     */
    setOwnerId(id) {
        this._data['owner-id'] = id;
        return this;
    }

    /**
     * Returns owner id
     *
     * @return {string} owner id
     */
    getOwnerId() {
        return this._data['owner-id'];
    }

    /**
     * Set cache control
     *
     * @param {string} cacheControl - Cache control
     * @return {ObjectMD} itself
     */
    setCacheControl(cacheControl) {
        this._data['cache-control'] = cacheControl;
        return this;
    }

    /**
     * Returns cache control
     *
     * @return {string} Cache control
     */
    getCacheControl() {
        return this._data['cache-control'];
    }

    /**
     * Set content disposition
     *
     * @param {string} contentDisposition - Content disposition
     * @return {ObjectMD} itself
     */
    setContentDisposition(contentDisposition) {
        this._data['content-disposition'] = contentDisposition;
        return this;
    }

    /**
     * Returns content disposition
     *
     * @return {string} Content disposition
     */
    getContentDisposition() {
        return this._data['content-disposition'];
    }

    /**
     * Set content encoding
     *
     * @param {string} contentEncoding - Content encoding
     * @return {ObjectMD} itself
     */
    setContentEncoding(contentEncoding) {
        this._data['content-encoding'] = contentEncoding;
        return this;
    }

    /**
     * Returns content encoding
     *
     * @return {string} Content encoding
     */
    getContentEncoding() {
        return this._data['content-encoding'];
    }

    /**
     * Set expiration date
     *
     * @param {string} expires - Expiration date
     * @return {ObjectMD} itself
     */
    setExpires(expires) {
        this._data.expires = expires;
        return this;
    }

    /**
     * Returns expiration date
     *
     * @return {string} Expiration date
     */
    getExpires() {
        return this._data.expires;
    }

    /**
     * Set content length
     *
     * @param {number} contentLength - Content length
     * @return {ObjectMD} itself
     */
    setContentLength(contentLength) {
        this._data['content-length'] = contentLength;
        return this;
    }

    /**
     * Returns content length
     *
     * @return {number} Content length
     */
    getContentLength() {
        return this._data['content-length'];
    }

    /**
     * Set content type
     *
     * @param {string} contentType - Content type
     * @return {ObjectMD} itself
     */
    setContentType(contentType) {
        this._data['content-type'] = contentType;
        return this;
    }

    /**
     * Returns content type
     *
     * @return {string} Content type
     */
    getContentType() {
        return this._data['content-type'];
    }

    /**
     * Set last modified date
     *
     * @param {string} lastModified - Last modified date
     * @return {ObjectMD} itself
     */
    setLastModified(lastModified) {
        this._data['last-modified'] = lastModified;
        return this;
    }

    /**
     * Returns last modified date
     *
     * @return {string} Last modified date
     */
    getLastModified() {
        return this._data['last-modified'];
    }

    /**
     * Set content md5 hash
     *
     * @param {string} contentMd5 - Content md5 hash
     * @return {ObjectMD} itself
     */
    setContentMd5(contentMd5) {
        this._data['content-md5'] = contentMd5;
        return this;
    }

    /**
     * Returns content md5 hash
     *
     * @return {string} content md5 hash
     */
    getContentMd5() {
        return this._data['content-md5'];
    }

    /**
     * Set version id
     *
     * @param {string} versionId - Version id
     * @return {ObjectMD} itself
     */
    setAmzVersionId(versionId) {
        this._data['x-amz-version-id'] = versionId;
        return this;
    }

    /**
     * Returns version id
     *
     * @return {string} Version id
     */
    getAmzVersionId() {
        return this._data['x-amz-version-id'];
    }

    /**
     * Set server version id
     *
     * @param {string} versionId - server version id
     * @return {ObjectMD} itself
     */
    setAmzServerVersionId(versionId) {
        this._data['x-amz-server-version-id'] = versionId;
        return this;
    }

    /**
     * Returns server version id
     *
     * @return {string} server version id
     */
    getAmzServerVersionId() {
        return this._data['x-amz-server-version-id'];
    }

    /**
     * Set storage class
     *
     * @param {string} storageClass - Storage class
     * @return {ObjectMD} itself
     */
    setAmzStorageClass(storageClass) {
        this._data['x-amz-storage-class'] = storageClass;
        return this;
    }

    /**
     * Returns storage class
     *
     * @return {string} Storage class
     */
    getAmzStorageClass() {
        return this._data['x-amz-storage-class'];
    }

    /**
     * Set server side encryption
     *
     * @param {string} serverSideEncryption - Server side encryption
     * @return {ObjectMD} itself
     */
    setAmzServerSideEncryption(serverSideEncryption) {
        this._data['x-amz-server-side-encryption'] = serverSideEncryption;
        return this;
    }

    /**
     * Returns server side encryption
     *
     * @return {string} server side encryption
     */
    getAmzServerSideEncryption() {
        return this._data['x-amz-server-side-encryption'];
    }

    /**
     * Set encryption key id
     *
     * @param {string} keyId - Encryption key id
     * @return {ObjectMD} itself
     */
    setAmzEncryptionKeyId(keyId) {
        this._data['x-amz-server-side-encryption-aws-kms-key-id'] = keyId;
        return this;
    }

    /**
     * Returns encryption key id
     *
     * @return {string} Encryption key id
     */
    getAmzEncryptionKeyId() {
        return this._data['x-amz-server-side-encryption-aws-kms-key-id'];
    }

    /**
     * Set encryption customer algorithm
     *
     * @param {string} algo - Encryption customer algorithm
     * @return {ObjectMD} itself
     */
    setAmzEncryptionCustomerAlgorithm(algo) {
        this._data['x-amz-server-side-encryption-customer-algorithm'] = algo;
        return this;
    }

    /**
     * Returns Encryption customer algorithm
     *
     * @return {string} Encryption customer algorithm
     */
    getAmzEncryptionCustomerAlgorithm() {
        return this._data['x-amz-server-side-encryption-customer-algorithm'];
    }

    /**
     * Set metadata redirectLocation value
     *
     * @param {string} redirectLocation - The website redirect location
     * @return {ObjectMD} itself
     */
    setRedirectLocation(redirectLocation) {
        this._data['x-amz-website-redirect-location'] = redirectLocation;
        return this;
    }

    /**
     * Get metadata redirectLocation value
     *
     * @return {string} Website redirect location
     */
    getRedirectLocation() {
        return this._data['x-amz-website-redirect-location'];
    }

    /**
     * Set access control list
     *
     * @param {object} acl - Access control list
     * @param {string} acl.Canned -
     * @param {string[]} acl.FULL_CONTROL -
     * @param {string[]} acl.WRITE_ACP -
     * @param {string[]} acl.READ -
     * @param {string[]} acl.READ_ACP -
     * @return {ObjectMD} itself
     */
    setAcl(acl) {
        this._data.acl = acl;
        return this;
    }

    /**
     * Returns access control list
     *
     * @return {object} Access control list
     */
    getAcl() {
        return this._data.acl;
    }

    /**
     * Set object key
     *
     * @param {string} key - Object key
     * @return {ObjectMD} itself
     */
    setKey(key) {
        this._data.key = key;
        return this;
    }

    /**
     * Returns object key
     *
     * @return {string} object key
     */
    getKey() {
        return this._data.key;
    }

    /**
     * Set location
     *
     * @param {object[]} location - array of data locations (see
     *   constructor of {@link ObjectMDLocation} for a description of
     *   fields for each array object)
     * @return {ObjectMD} itself
     */
    setLocation(location) {
        if (!Array.isArray(location) || location.length === 0) {
            this._data.location = null;
        } else {
            this._data.location = location;
        }
        return this;
    }

    /**
     * Returns location
     *
     * @return {object[]} location
     */
    getLocation() {
        const { location } = this._data;
        return Array.isArray(location) ? location : [];
    }

    // Object metadata may contain multiple elements for a single part if
    // the part was originally copied from another MPU. Here we reduce the
    // locations array to a single element for each part.
    getReducedLocations() {
        const locations = this.getLocation();
        const reducedLocations = [];
        let partTotal = 0;
        for (let i = 0; i < locations.length; i++) {
            const currPart = new ObjectMDLocation(locations[i]);
            const currPartNum = currPart.getPartNumber();
            let nextPartNum = undefined;
            if (i < locations.length - 1) {
                const nextPart = new ObjectMDLocation(locations[i + 1]);
                nextPartNum = nextPart.getPartNumber();
            }
            partTotal += currPart.getPartSize();
            if (currPartNum !== nextPartNum) {
                currPart.setPartSize(partTotal);
                reducedLocations.push(currPart.getValue());
                partTotal = 0;
            }
        }
        return reducedLocations;
    }

    /**
     * Set metadata isNull value
     *
     * @param {boolean} isNull - Whether new version is null or not
     * @return {ObjectMD} itself
     */
    setIsNull(isNull) {
        this._data.isNull = isNull;
        return this;
    }

    /**
     * Get metadata isNull value
     *
     * @return {boolean} Whether new version is null or not
     */
    getIsNull() {
        return this._data.isNull || false;
    }

    /**
     * Set metadata nullVersionId value
     *
     * @param {string} nullVersionId - The version id of the null version
     * @return {ObjectMD} itself
     */
    setNullVersionId(nullVersionId) {
        this._data.nullVersionId = nullVersionId;
        return this;
    }

    /**
     * Get metadata nullVersionId value
     *
     * @return {string|undefined} The version id of the null version
     */
    getNullVersionId() {
        return this._data.nullVersionId;
    }

    /**
     * Set metadata nullUploadId value
     *
     * @param {string} nullUploadId - The upload ID used to complete
     * the MPU of the null version
     * @return {ObjectMD} itself
     */
    setNullUploadId(nullUploadId) {
        this._data.nullUploadId = nullUploadId;
        return this;
    }

    /**
     * Get metadata nullUploadId value
     *
     * @return {string|undefined} The object nullUploadId
     */
    getNullUploadId() {
        return this._data.nullUploadId;
    }

    /**
     * Set metadata isDeleteMarker value
     *
     * @param {boolean} isDeleteMarker - Whether object is a delete marker
     * @return {ObjectMD} itself
     */
    setIsDeleteMarker(isDeleteMarker) {
        this._data.isDeleteMarker = isDeleteMarker;
        return this;
    }

    /**
     * Get metadata isDeleteMarker value
     *
     * @return {boolean} Whether object is a delete marker
     */
    getIsDeleteMarker() {
        return this._data.isDeleteMarker || false;
    }

    /**
     * Set metadata versionId value
     *
     * @param {string} versionId - The object versionId
     * @return {ObjectMD} itself
     */
    setVersionId(versionId) {
        this._data.versionId = versionId;
        return this;
    }

    /**
     * Get metadata versionId value
     *
     * @return {string|undefined} The object versionId
     */
    getVersionId() {
        return this._data.versionId;
    }

    /**
     * Get metadata versionId value in encoded form (the one visible
     * to the S3 API user)
     *
     * @return {string|undefined} The encoded object versionId
     */
    getEncodedVersionId() {
        return VersionIDUtils.encode(this.getVersionId());
    }

    /**
     * Set metadata uploadId value
     *
     * @param {string} uploadId - The upload ID used to complete the MPU object
     * @return {ObjectMD} itself
     */
    setUploadId(uploadId) {
        this._data.uploadId = uploadId;
        return this;
    }

    /**
     * Get metadata uploadId value
     *
     * @return {string|undefined} The object uploadId
     */
    getUploadId() {
        return this._data.uploadId;
    }

    /**
     * Set tags
     *
     * @param {object} tags - tags object
     * @return {ObjectMD} itself
     */
    setTags(tags) {
        this._data.tags = tags;
        return this;
    }

    /**
     * Returns tags
     *
     * @return {object} tags object
     */
    getTags() {
        return this._data.tags;
    }

    /**
     * Set replication information
     *
     * @param {object} replicationInfo - replication information object
     * @return {ObjectMD} itself
     */
    setReplicationInfo(replicationInfo) {
        const { status, backends, content, destination, storageClass, role,
            storageType, dataStoreVersionId } = replicationInfo;
        this._data.replicationInfo = {
            status,
            backends,
            content,
            destination,
            storageClass: storageClass || '',
            role,
            storageType: storageType || '',
            dataStoreVersionId: dataStoreVersionId || '',
        };
        return this;
    }

    /**
     * Get replication information
     *
     * @return {object} replication object
     */
    getReplicationInfo() {
        return this._data.replicationInfo;
    }

    setReplicationStatus(status) {
        this._data.replicationInfo.status = status;
        return this;
    }

    setReplicationSiteStatus(site, status) {
        const backend = this._data.replicationInfo.backends
            .find(o => o.site === site);
        if (backend) {
            backend.status = status;
        }
        return this;
    }

    getReplicationSiteStatus(site) {
        const backend = this._data.replicationInfo.backends
            .find(o => o.site === site);
        if (backend) {
            return backend.status;
        }
        return undefined;
    }

    setReplicationDataStoreVersionId(versionId) {
        this._data.replicationInfo.dataStoreVersionId = versionId;
        return this;
    }

    setReplicationSiteDataStoreVersionId(site, versionId) {
        const backend = this._data.replicationInfo.backends
            .find(o => o.site === site);
        if (backend) {
            backend.dataStoreVersionId = versionId;
        }
        return this;
    }

    getReplicationSiteDataStoreVersionId(site) {
        const backend = this._data.replicationInfo.backends
            .find(o => o.site === site);
        if (backend) {
            return backend.dataStoreVersionId;
        }
        return undefined;
    }

    setReplicationBackends(backends) {
        this._data.replicationInfo.backends = backends;
        return this;
    }

    setReplicationStorageClass(storageClass) {
        this._data.replicationInfo.storageClass = storageClass;
        return this;
    }

    getReplicationDataStoreVersionId() {
        return this._data.replicationInfo.dataStoreVersionId;
    }

    getReplicationStatus() {
        return this._data.replicationInfo.status;
    }

    getReplicationBackends() {
        return this._data.replicationInfo.backends;
    }

    getReplicationContent() {
        return this._data.replicationInfo.content;
    }

    getReplicationRoles() {
        return this._data.replicationInfo.role;
    }

    getReplicationStorageType() {
        return this._data.replicationInfo.storageType;
    }

    getReplicationStorageClass() {
        return this._data.replicationInfo.storageClass;
    }

    getReplicationTargetBucket() {
        const destBucketArn = this._data.replicationInfo.destination;
        return destBucketArn.split(':').slice(-1)[0];
    }

    /**
     * Set dataStoreName
     *
     * @param {string} dataStoreName - name of data backend obj stored in
     * @return {ObjectMD} itself
     */
    setDataStoreName(dataStoreName) {
        this._data.dataStoreName = dataStoreName;
        return this;
    }

    /**
     * Get dataStoreName
     *
     * @return {string} name of data backend obj stored in
     */
    getDataStoreName() {
        return this._data.dataStoreName;
    }

    /**
     * Get dataStoreVersionId
     *
     * @return {string} external backend version id for data
     */
    getDataStoreVersionId() {
        const location = this.getLocation();
        if (!location[0]) {
            return undefined;
        }
        return location[0].dataStoreVersionId;
    }

    /**
     * Set custom meta headers
     *
     * @param {object} metaHeaders - Meta headers
     * @return {ObjectMD} itself
     */
    setUserMetadata(metaHeaders) {
        Object.keys(metaHeaders).forEach(key => {
            if (key.startsWith('x-amz-meta-')) {
                this._data[key] = metaHeaders[key];
            }
        });
        // If a multipart object and the acl is already parsed, we update it
        if (metaHeaders.acl) {
            this.setAcl(metaHeaders.acl);
        }
        return this;
    }

    /**
     * overrideMetadataValues (used for complete MPU and object copy)
     *
     * @param {object} headers - Headers
     * @return {ObjectMD} itself
     */
    overrideMetadataValues(headers) {
        Object.assign(this._data, headers);
        return this;
    }

    /**
     * Set object legal hold status
     * @param {boolean} legalHold - true if legal hold is 'ON' false if 'OFF'
     * @return {ObjectMD} itself
     */
    setLegalHold(legalHold) {
        this._data.legalHold = legalHold || false;
        return this;
    }

    /**
     * Get object legal hold status
     * @return {boolean} legal hold status
     */
    getLegalHold() {
        return this._data.legalHold || false;
    }

    /**
     * Set object retention mode
     * @param {string} mode - should be one of 'GOVERNANCE', 'COMPLIANCE'
     * @return {ObjectMD} itself
     */
    setRetentionMode(mode) {
        this._data.retentionMode = mode;
        return this;
    }

    /**
     * Set object retention retain until date
     * @param {string} date - date in ISO-8601 format
     * @return {ObjectMD} itself
     */
    setRetentionDate(date) {
        this._data.retentionDate = date;
        return this;
    }

    /**
     * Returns object retention mode
     * @return {string} retention mode string
     */
    getRetentionMode() {
        return this._data.retentionMode;
    }

    /**
     * Returns object retention retain until date
     * @return {string} retention date string
     */
    getRetentionDate() {
        return this._data.retentionDate;
    }

    /**
     * Set origin operation for object
     * @param {string} op - name of origin operation
     * @return {ObjectMD} itself
     */
    setOriginOp(op) {
        this._data.originOp = op;
        return this;
    }

    /**
     * Returns origin operation of object
     * @return {string} origin operation string
     */
    getOriginOp() {
        return this._data.originOp;
    }

    /**
     * Returns metadata object
     *
     * @return {object} metadata object
     */
    getValue() {
        return this._data;
    }
}

module.exports = ObjectMD;<|MERGE_RESOLUTION|>--- conflicted
+++ resolved
@@ -126,11 +126,7 @@
                 dataStoreVersionId: '',
             },
             'dataStoreName': '',
-<<<<<<< HEAD
             'originOp': '',
-            'isAborted': undefined,
-=======
->>>>>>> 6861ac47
         };
     }
 
