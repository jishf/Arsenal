--- conflicted
+++ resolved
@@ -10,11 +10,8 @@
 const routesUtils = require('./routesUtils');
 const routeWebsite = require('./routes/routeWebsite');
 
-<<<<<<< HEAD
 const { objectKeyByteLimit } = require('../constants');
-=======
 const requestUtils = require('../../lib/policyEvaluator/requestUtils');
->>>>>>> 4dc39e37
 
 const routeMap = {
     GET: routeGET,
@@ -125,16 +122,13 @@
         assert.strictEqual(typeof pre, 'string',
         'bad routes param: each blacklisted object prefix must be a string');
     });
-<<<<<<< HEAD
     assert.strictEqual(typeof params.dataRetrievalParams, 'object',
         'bad routes param: dataRetrievalParams must be a defined object');
-=======
     assert.strictEqual(typeof params.dataRetrievalFn, 'function',
         'bad routes param: dataRetrievalFn must be a defined function');
     if (s3config) {
         assert.strictEqual(typeof s3config, 'object', 'bad routes param: s3config must be an object');
     }
->>>>>>> 4dc39e37
 }
 
 /** routes - route request to appropriate method
