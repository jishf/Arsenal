--- conflicted
+++ resolved
@@ -177,12 +177,9 @@
 
 ### Usage
 
-<<<<<<< HEAD
 Used to store the users configured KMS key id
-=======
-Used to set a unique identifier on a bucket
 
-## Model version 11
+## Model version 15
 
 ### Properties Added
 
@@ -192,5 +189,4 @@
 
 ### Usage
 
-Indicates multipart upload abort status
->>>>>>> d7a4bef3
+Indicates multipart upload abort status