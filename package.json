{
  "name": "arsenal",
  "engines": {
    "node": ">=8"
  },
<<<<<<< HEAD
  "version": "8.1.8",
=======
  "version": "7.10.3",
>>>>>>> 8c2db870
  "description": "Common utilities for the S3 project components",
  "main": "index.js",
  "repository": {
    "type": "git",
    "url": "git+https://github.com/scality/Arsenal.git"
  },
  "author": "Scality Inc.",
  "license": "Apache-2.0",
  "bugs": {
    "url": "https://github.com/scality/Arsenal/issues"
  },
  "homepage": "https://github.com/scality/Arsenal#readme",
  "dependencies": {
    "@hapi/joi": "^15.1.0",
    "JSONStream": "^1.0.0",
    "agentkeepalive": "^4.1.3",
    "ajv": "6.12.2",
    "async": "~2.6.1",
    "aws-sdk": "2.80.0",
    "azure-storage": "2.10.3",
    "backo": "^1.1.0",
    "base62": "2.0.1",
    "base-x": "3.0.8",
    "bson": "4.0.0",
    "debug": "~4.1.0",
    "diskusage": "^1.1.1",
    "fcntl": "github:scality/node-fcntl",
    "hdclient": "scality/hdclient#489db2106570b9ea41bdacdf56131324d0db6a58",
    "https-proxy-agent": "^2.2.0",
    "ioredis": "4.9.5",
    "ipaddr.js": "1.9.1",
    "level": "~5.0.1",
    "level-sublevel": "~6.6.5",
    "mongodb": "^3.0.1",
    "node-forge": "^0.7.1",
    "prom-client": "10.2.3",
    "simple-glob": "^0.2.0",
    "socket.io": "~2.3.0",
    "socket.io-client": "~2.3.0",
    "sproxydclient": "github:scality/sproxydclient#8.0.2",
    "utf8": "3.0.0",
    "uuid": "^3.0.1",
    "werelogs": "scality/werelogs#8.1.0",
    "xml2js": "~0.4.23"
  },
  "optionalDependencies": {
    "ioctl": "2.0.1"
  },
  "devDependencies": {
    "@sinonjs/fake-timers": "^6.0.1",
    "eslint": "2.13.1",
    "eslint-config-airbnb": "6.2.0",
    "eslint-config-scality": "scality/Guidelines#ec33dfb",
    "eslint-plugin-react": "^4.3.0",
    "mocha": "8.0.1",
    "mongodb-memory-server": "^6.0.2",
    "nyc": "^15.1.0",
    "sinon": "^9.0.2",
    "temp": "0.9.1"
  },
  "scripts": {
    "lint": "eslint $(git ls-files '*.js')",
    "lint_md": "mdlint $(git ls-files '*.md')",
    "lint_yml": "yamllint $(git ls-files '*.yml')",
    "test": "mocha --recursive --timeout 5500 --exit tests/unit",
    "ft_test": "find tests/functional -name \"*.js\" | grep -v \"utils/\" | xargs mocha --timeout 120000 --exit",
    "coverage": "yarn coverage_unit && yarn coverage_ft && yarn coverage_report",
    "coverage_unit": "nyc --silent yarn test",
    "coverage_ft": "nyc --silent --no-clean yarn ft_test",
    "coverage_report": "nyc report --all --reporter=text-summary --reporter=lcov"
  }
}<|MERGE_RESOLUTION|>--- conflicted
+++ resolved
@@ -3,11 +3,7 @@
   "engines": {
     "node": ">=8"
   },
-<<<<<<< HEAD
-  "version": "8.1.8",
-=======
-  "version": "7.10.3",
->>>>>>> 8c2db870
+  "version": "8.1.9",
   "description": "Common utilities for the S3 project components",
   "main": "index.js",
   "repository": {
