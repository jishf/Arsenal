--- conflicted
+++ resolved
@@ -3,11 +3,7 @@
   "engines": {
     "node": ">=8"
   },
-<<<<<<< HEAD
-  "version": "8.0.5",
-=======
-  "version": "7.4.3",
->>>>>>> 90476ea9
+  "version": "8.0.6",
   "description": "Common utilities for the S3 project components",
   "main": "index.js",
   "repository": {
