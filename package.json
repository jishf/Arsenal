--- conflicted
+++ resolved
@@ -55,13 +55,9 @@
     "eslint-config-scality": "scality/Guidelines#71a059ad",
     "eslint-plugin-react": "^4.3.0",
     "lolex": "1.5.2",
-<<<<<<< HEAD
     "mocha": "5.2.0",
     "mongodb-memory-server": "^6.0.2",
-=======
-    "mocha": "2.5.3",
     "sinon": "^9.0.2",
->>>>>>> 65e92ebd
     "temp": "0.8.3"
   },
   "scripts": {
