{
  "name": "arsenal",
  "engines": {
    "node": ">=8"
  },
  "version": "8.2.1",
  "description": "Common utilities for the S3 project components",
  "main": "index.js",
  "repository": {
    "type": "git",
    "url": "git+https://github.com/scality/Arsenal.git"
  },
  "author": "Scality Inc.",
  "license": "Apache-2.0",
  "bugs": {
    "url": "https://github.com/scality/Arsenal/issues"
  },
  "homepage": "https://github.com/scality/Arsenal#readme",
  "dependencies": {
    "@hapi/joi": "^15.1.0",
    "JSONStream": "^1.0.0",
    "ajv": "4.10.0",
    "async": "~2.6.1",
    "aws-sdk": "2.80.0",
    "azure-storage": "^2.1.0",
    "backo": "^1.1.0",
    "bson": "4.0.0",
    "debug": "~4.1.0",
    "diskusage": "^1.1.1",
    "fcntl": "github:scality/node-fcntl",
    "hdclient": "scality/hdclient#5145e04e5ed33e85106765b1caa90cd245ef482b",
    "https-proxy-agent": "^2.2.0",
    "ioredis": "4.9.5",
    "ipaddr.js": "1.8.1",
    "level": "~5.0.1",
    "level-sublevel": "~6.6.5",
    "mongodb": "^3.0.1",
    "node-forge": "^0.7.1",
<<<<<<< HEAD
    "prom-client": "10.2.3",
    "simple-glob": "^0.2.0",
    "socket.io": "~2.2.0",
    "socket.io-client": "~2.2.0",
    "sproxydclient": "github:scality/sproxydclient#30e7115",
    "utf8": "3.0.0",
=======
    "simple-glob": "^0.1",
    "socket.io": "~1.7.3",
    "socket.io-client": "~2.3.0",
    "utf8": "2.1.2",
>>>>>>> ff4afb6c
    "uuid": "^3.0.1",
    "werelogs": "scality/werelogs#0ff7ec82",
    "xml2js": "~0.4.16"
  },
  "optionalDependencies": {
    "ioctl": "2.0.1"
  },
  "devDependencies": {
    "eslint": "2.13.1",
    "eslint-config-airbnb": "6.2.0",
    "eslint-config-scality": "scality/Guidelines#ec33dfb",
    "eslint-plugin-react": "^4.3.0",
    "lolex": "1.5.2",
    "mocha": "5.2.0",
    "mongodb-memory-server": "^6.0.2",
    "sinon": "^9.0.2",
    "temp": "0.8.3"
  },
  "scripts": {
    "lint": "eslint $(git ls-files '*.js')",
    "lint_md": "mdlint $(git ls-files '*.md')",
    "lint_yml": "yamllint $(git ls-files '*.yml')",
    "test": "mocha --recursive --timeout 5500 --exit tests/unit",
    "ft_test": "find tests/functional -name \"*.js\" | grep -v \"utils/\" | xargs mocha --timeout 120000 --exit"
  },
  "private": true
}<|MERGE_RESOLUTION|>--- conflicted
+++ resolved
@@ -36,19 +36,12 @@
     "level-sublevel": "~6.6.5",
     "mongodb": "^3.0.1",
     "node-forge": "^0.7.1",
-<<<<<<< HEAD
     "prom-client": "10.2.3",
     "simple-glob": "^0.2.0",
     "socket.io": "~2.2.0",
-    "socket.io-client": "~2.2.0",
+    "socket.io-client": "~2.3.0",
     "sproxydclient": "github:scality/sproxydclient#30e7115",
     "utf8": "3.0.0",
-=======
-    "simple-glob": "^0.1",
-    "socket.io": "~1.7.3",
-    "socket.io-client": "~2.3.0",
-    "utf8": "2.1.2",
->>>>>>> ff4afb6c
     "uuid": "^3.0.1",
     "werelogs": "scality/werelogs#0ff7ec82",
     "xml2js": "~0.4.16"
