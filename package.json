{
  "name": "arsenal",
  "engines": {
    "node": ">=8"
  },
  "version": "8.0.6",
  "description": "Common utilities for the S3 project components",
  "main": "index.js",
  "repository": {
    "type": "git",
    "url": "git+https://github.com/scality/Arsenal.git"
  },
  "author": "Scality Inc.",
  "license": "Apache-2.0",
  "bugs": {
    "url": "https://github.com/scality/Arsenal/issues"
  },
  "homepage": "https://github.com/scality/Arsenal#readme",
  "dependencies": {
<<<<<<< HEAD
=======
    "@hapi/joi": "^15.1.0",
>>>>>>> 59803d7b
    "JSONStream": "^1.0.0",
    "ajv": "4.10.0",
    "async": "~2.1.5",
    "bson": "2.0.4",
    "debug": "~2.3.3",
    "diskusage": "^1.1.1",
    "fcntl": "github:scality/node-fcntl",
    "ioredis": "4.9.5",
    "ipaddr.js": "1.2.0",
<<<<<<< HEAD
    "joi": "^10.6",
=======
>>>>>>> 59803d7b
    "level": "~5.0.1",
    "level-sublevel": "~6.6.5",
    "mongodb": "^3.0.1",
    "node-forge": "^0.7.1",
    "simple-glob": "^0.1",
    "socket.io": "~1.7.3",
    "socket.io-client": "~1.7.3",
    "utf8": "2.1.2",
    "uuid": "^3.0.1",
    "werelogs": "scality/werelogs#0ff7ec82",
    "xml2js": "~0.4.16"
  },
  "optionalDependencies": {
    "ioctl": "2.0.0"
  },
  "devDependencies": {
    "eslint": "2.13.1",
    "eslint-plugin-react": "^4.3.0",
    "eslint-config-airbnb": "6.2.0",
    "eslint-config-scality": "scality/Guidelines#71a059ad",
    "lolex": "1.5.2",
    "mocha": "2.5.3",
    "temp": "0.8.3"
  },
  "scripts": {
    "lint": "eslint $(git ls-files '*.js')",
    "lint_md": "mdlint $(git ls-files '*.md')",
    "lint_yml": "yamllint $(git ls-files '*.yml')",
    "test": "mocha --recursive --timeout 5500 tests/unit",
    "ft_test": "find tests/functional -name \"*.js\" | grep -v \"utils/\" | xargs mocha --timeout 120000"
  },
  "private": true
}<|MERGE_RESOLUTION|>--- conflicted
+++ resolved
@@ -17,10 +17,7 @@
   },
   "homepage": "https://github.com/scality/Arsenal#readme",
   "dependencies": {
-<<<<<<< HEAD
-=======
     "@hapi/joi": "^15.1.0",
->>>>>>> 59803d7b
     "JSONStream": "^1.0.0",
     "ajv": "4.10.0",
     "async": "~2.1.5",
@@ -30,10 +27,6 @@
     "fcntl": "github:scality/node-fcntl",
     "ioredis": "4.9.5",
     "ipaddr.js": "1.2.0",
-<<<<<<< HEAD
-    "joi": "^10.6",
-=======
->>>>>>> 59803d7b
     "level": "~5.0.1",
     "level-sublevel": "~6.6.5",
     "mongodb": "^3.0.1",
