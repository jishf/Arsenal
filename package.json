--- conflicted
+++ resolved
@@ -21,30 +21,18 @@
     "JSONStream": "^1.0.0",
     "agentkeepalive": "^4.1.3",
     "ajv": "6.12.2",
-<<<<<<< HEAD
     "async": "~2.6.1",
-=======
-    "async": "~2.1.5",
->>>>>>> d3d25297
     "aws-sdk": "2.80.0",
     "azure-storage": "2.10.3",
     "backo": "^1.1.0",
     "base-x": "3.0.8",
     "base62": "2.0.1",
     "bson": "4.0.0",
-<<<<<<< HEAD
     "debug": "~4.1.0",
     "diskusage": "^1.1.1",
-    "eslint-plugin-import": "^2.25.4",
     "fcntl": "github:scality/node-fcntl#0.2.0",
     "hdclient": "scality/hdclient#1.1.0",
     "https-proxy-agent": "^2.2.0",
-=======
-    "debug": "~2.6.9",
-    "diskusage": "^1.1.1",
-    "fcntl": "github:scality/node-fcntl#0.2.0",
-    "hdclient": "scality/hdclient#1.1.0",
->>>>>>> d3d25297
     "ioredis": "^4.28.5",
     "ipaddr.js": "1.9.1",
     "level": "~5.0.1",
@@ -52,19 +40,11 @@
     "mongodb": "^3.0.1",
     "node-forge": "^0.7.1",
     "prom-client": "10.2.3",
-<<<<<<< HEAD
     "simple-glob": "^0.2.0",
     "socket.io": "2.4.1",
     "socket.io-client": "2.4.0",
     "sproxydclient": "github:scality/sproxydclient#8.0.3",
     "utf8": "3.0.0",
-=======
-    "simple-glob": "^0.2",
-    "socket.io": "~2.3.0",
-    "socket.io-client": "~2.3.0",
-    "sproxydclient": "github:scality/sproxydclient#8.0.3",
-    "utf8": "2.1.2",
->>>>>>> d3d25297
     "uuid": "^3.0.1",
     "werelogs": "scality/werelogs#8.1.0",
     "xml2js": "~0.4.23"
@@ -83,13 +63,8 @@
     "eslint-config-scality": "scality/Guidelines#ec33dfb",
     "eslint-plugin-react": "^4.3.0",
     "jest": "^27.5.1",
-<<<<<<< HEAD
     "mongodb-memory-server": "^6.0.2",
     "nyc": "^15.1.0",
-=======
-    "mocha": "8.0.1",
-    "mongodb-memory-server": "^6.0.2",
->>>>>>> d3d25297
     "sinon": "^9.0.2",
     "temp": "0.9.1",
     "ts-jest": "^27.1.3",
