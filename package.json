--- conflicted
+++ resolved
@@ -3,11 +3,7 @@
   "engines": {
     "node": ">=16"
   },
-<<<<<<< HEAD
-  "version": "8.1.19",
-=======
-  "version": "7.10.6",
->>>>>>> 8b184664
+  "version": "8.1.20",
   "description": "Common utilities for the S3 project components",
   "main": "index.js",
   "repository": {
