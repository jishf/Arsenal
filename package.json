{
  "name": "arsenal",
  "engines": {
    "node": ">=8"
  },
  "version": "8.1.4",
  "description": "Common utilities for the S3 project components",
  "main": "index.js",
  "repository": {
    "type": "git",
    "url": "git+https://github.com/scality/Arsenal.git"
  },
  "author": "Scality Inc.",
  "license": "Apache-2.0",
  "bugs": {
    "url": "https://github.com/scality/Arsenal/issues"
  },
  "homepage": "https://github.com/scality/Arsenal#readme",
  "dependencies": {
    "JSONStream": "^1.0.0",
    "ajv": "4.10.0",
<<<<<<< HEAD
    "async": "~2.6.1",
    "aws-sdk": "2.80.0",
    "azure-storage": "^2.1.0",
    "backo": "^1.1.0",
    "bson": "4.0.0",
    "debug": "~4.1.0",
    "diskusage": "^1.0.0",
=======
    "async": "~2.1.5",
    "bson": "2.0.4",
    "debug": "~2.3.3",
    "diskusage": "^1.1.1",
>>>>>>> dd6fde61
    "fcntl": "github:scality/node-fcntl",
    "hdclient": "scality/hdclient#5145e04e5ed33e85106765b1caa90cd245ef482b",
    "https-proxy-agent": "^2.2.0",
    "ioredis": "4.9.5",
<<<<<<< HEAD
    "ipaddr.js": "1.8.1",
    "joi": "^14.3.0",
    "level": "~4.0.0",
    "level-sublevel": "~6.6.1",
=======
    "ipaddr.js": "1.2.0",
    "joi": "^10.6",
    "level": "~5.0.1",
    "level-sublevel": "~6.6.5",
>>>>>>> dd6fde61
    "mongodb": "^3.0.1",
    "node-forge": "^0.7.1",
    "prom-client": "10.2.3",
    "simple-glob": "^0.2.0",
    "socket.io": "~2.2.0",
    "socket.io-client": "~2.2.0",
    "sproxydclient": "github:scality/sproxydclient#a6ec980",
    "utf8": "3.0.0",
    "uuid": "^3.0.1",
    "werelogs": "scality/werelogs#0ff7ec82",
    "xml2js": "~0.4.16"
  },
  "optionalDependencies": {
    "ioctl": "2.0.1"
  },
  "devDependencies": {
    "eslint": "2.13.1",
    "eslint-plugin-react": "^4.3.0",
    "eslint-config-airbnb": "6.2.0",
    "eslint-config-scality": "scality/Guidelines#71a059ad",
    "lolex": "1.5.2",
    "mocha": "5.2.0",
    "temp": "0.8.3"
  },
  "scripts": {
    "lint": "eslint $(git ls-files '*.js')",
    "lint_md": "mdlint $(git ls-files '*.md')",
    "lint_yml": "yamllint $(git ls-files '*.yml')",
    "test": "mocha --recursive --timeout 5500 --exit tests/unit",
    "ft_test": "find tests/functional -name \"*.js\" | grep -v \"utils/\" | xargs mocha --timeout 120000 --exit"
  },
  "private": true
}<|MERGE_RESOLUTION|>--- conflicted
+++ resolved
@@ -19,35 +19,21 @@
   "dependencies": {
     "JSONStream": "^1.0.0",
     "ajv": "4.10.0",
-<<<<<<< HEAD
     "async": "~2.6.1",
     "aws-sdk": "2.80.0",
     "azure-storage": "^2.1.0",
     "backo": "^1.1.0",
     "bson": "4.0.0",
     "debug": "~4.1.0",
-    "diskusage": "^1.0.0",
-=======
-    "async": "~2.1.5",
-    "bson": "2.0.4",
-    "debug": "~2.3.3",
     "diskusage": "^1.1.1",
->>>>>>> dd6fde61
     "fcntl": "github:scality/node-fcntl",
     "hdclient": "scality/hdclient#5145e04e5ed33e85106765b1caa90cd245ef482b",
     "https-proxy-agent": "^2.2.0",
     "ioredis": "4.9.5",
-<<<<<<< HEAD
     "ipaddr.js": "1.8.1",
     "joi": "^14.3.0",
-    "level": "~4.0.0",
-    "level-sublevel": "~6.6.1",
-=======
-    "ipaddr.js": "1.2.0",
-    "joi": "^10.6",
     "level": "~5.0.1",
     "level-sublevel": "~6.6.5",
->>>>>>> dd6fde61
     "mongodb": "^3.0.1",
     "node-forge": "^0.7.1",
     "prom-client": "10.2.3",
