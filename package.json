--- conflicted
+++ resolved
@@ -52,12 +52,8 @@
   "devDependencies": {
     "eslint": "2.13.1",
     "eslint-config-airbnb": "6.2.0",
-<<<<<<< HEAD
-    "eslint-config-scality": "scality/Guidelines#71a059ad",
+    "eslint-config-scality": "scality/Guidelines#20dfffc",
     "eslint-plugin-react": "^4.3.0",
-=======
-    "eslint-config-scality": "scality/Guidelines#20dfffc",
->>>>>>> 6c620916
     "lolex": "1.5.2",
     "mocha": "5.2.0",
     "mongodb-memory-server": "^6.0.2",
