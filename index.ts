import * as evaluators from './lib/policyEvaluator/evaluator';
import evaluatePrincipal from './lib/policyEvaluator/principal';
import RequestContext from './lib/policyEvaluator/RequestContext';
import * as requestUtils from './lib/policyEvaluator/requestUtils';
import * as actionMaps from './lib/policyEvaluator/utils/actionMaps';
import { validateUserPolicy } from './lib/policy/policyValidator'
import * as userMetadata from './lib/s3middleware/userMetadata';
import convertToXml from './lib/s3middleware/convertToXml';
import escapeForXml from './lib/s3middleware/escapeForXml';
import * as objectLegalHold from './lib/s3middleware/objectLegalHold';
import * as tagging from './lib/s3middleware/tagging';
import { checkDateModifiedHeaders } from './lib/s3middleware/validateConditionalHeaders';
import { validateConditionalHeaders } from './lib/s3middleware/validateConditionalHeaders';
import MD5Sum from './lib/s3middleware/MD5Sum';
import NullStream from './lib/s3middleware/nullStream';
import * as objectUtils from './lib/s3middleware/objectUtils';
import * as mpuUtils from './lib/s3middleware/azureHelpers/mpuUtils';
import ResultsCollector from './lib/s3middleware/azureHelpers/ResultsCollector';
import SubStreamInterface from './lib/s3middleware/azureHelpers/SubStreamInterface';
import { prepareStream } from './lib/s3middleware/prepareStream';
import * as processMpuParts from './lib/s3middleware/processMpuParts';
import * as retention from './lib/s3middleware/objectRetention';
import * as lifecycleHelpers from './lib/s3middleware/lifecycleHelpers';
export { default as errors } from './lib/errors';
export * as ipCheck from './lib/ipCheck';
export * as auth from './lib/auth/auth';
export * as constants from './lib/constants';
export * as https from './lib/https';
export * as metrics from './lib/metrics';
export * as network from './lib/network';
export * as stream from './lib/stream';

export const db = require('./lib/db');
export const errorUtils = require('./lib/errorUtils');
export const shuffle = require('./lib/shuffle');
export const stringHash = require('./lib/stringHash');
export const jsutil = require('./lib/jsutil');
export const Clustering = require('./lib/Clustering');

export const algorithms = {
    list: require('./lib/algos/list/exportAlgos'),
    listTools: {
        DelimiterTools: require('./lib/algos/list/tools'),
        Skip: require('./lib/algos/list/skip'),
    },
    cache: {
        LRUCache: require('./lib/algos/cache/LRUCache'),
    },
    stream: {
        MergeStream: require('./lib/algos/stream/MergeStream'),
    },
    SortedSet: require('./lib/algos/set/SortedSet'),
};

export const policies = {
    evaluators,
    validateUserPolicy,
    evaluatePrincipal,
    RequestContext,
    requestUtils,
    actionMaps,
};

export const testing = {
    matrix: require('./lib/testing/matrix.js'),
};

export const versioning = {
    VersioningConstants: require('./lib/versioning/constants.js').VersioningConstants,
    Version: require('./lib/versioning/Version.js').Version,
    VersionID: require('./lib/versioning/VersionID.js'),
    WriteGatheringManager: require('./lib/versioning/WriteGatheringManager.js'),
    WriteCache: require('./lib/versioning/WriteCache.js'),
    VersioningRequestProcessor: require('./lib/versioning/VersioningRequestProcessor.js'),
};

export const s3routes = {
    routes: require('./lib/s3routes/routes'),
    routesUtils: require('./lib/s3routes/routesUtils'),
};

export const s3middleware = {
    userMetadata,
    convertToXml,
    escapeForXml,
    objectLegalHold,
    tagging,
    checkDateModifiedHeaders,
    validateConditionalHeaders,
    MD5Sum,
    NullStream,
    objectUtils,
    azureHelper: {
        mpuUtils,
        ResultsCollector,
        SubStreamInterface,
    },
    prepareStream,
    processMpuParts,
    retention,
    lifecycleHelpers,
};

export const storage = {
    metadata: {
        MetadataWrapper: require('./lib/storage/metadata/MetadataWrapper'),
        bucketclient: {
            BucketClientInterface:
            require('./lib/storage/metadata/bucketclient/' +
                'BucketClientInterface'),
            LogConsumer:
            require('./lib/storage/metadata/bucketclient/LogConsumer'),
        },
        file: {
            BucketFileInterface:
            require('./lib/storage/metadata/file/BucketFileInterface'),
            MetadataFileServer:
            require('./lib/storage/metadata/file/MetadataFileServer'),
            MetadataFileClient:
            require('./lib/storage/metadata/file/MetadataFileClient'),
        },
        inMemory: {
            metastore:
            require('./lib/storage/metadata/in_memory/metastore'),
            metadata: require('./lib/storage/metadata/in_memory/metadata'),
            bucketUtilities:
            require('./lib/storage/metadata/in_memory/bucket_utilities'),
        },
        mongoclient: {
            MongoClientInterface:
            require('./lib/storage/metadata/mongoclient/' +
                'MongoClientInterface'),
            LogConsumer:
            require('./lib/storage/metadata/mongoclient/LogConsumer'),
        },
        proxy: {
            Server: require('./lib/storage/metadata/proxy/Server'),
        },
    },
    data: {
        DataWrapper: require('./lib/storage/data/DataWrapper'),
        MultipleBackendGateway:
        require('./lib/storage/data/MultipleBackendGateway'),
        parseLC: require('./lib/storage/data/LocationConstraintParser'),
        file: {
            DataFileStore:
            require('./lib/storage/data/file/DataFileStore'),
            DataFileInterface:
            require('./lib/storage/data/file/DataFileInterface'),
        },
        external: {
            AwsClient: require('./lib/storage/data/external/AwsClient'),
            AzureClient: require('./lib/storage/data/external/AzureClient'),
            GcpClient: require('./lib/storage/data/external/GcpClient'),
            GCP: require('./lib/storage/data/external/GCP/GcpService'),
            GcpUtils: require('./lib/storage/data/external/GCP/GcpUtils'),
            GcpSigner: require('./lib/storage/data/external/GCP/GcpSigner'),
            PfsClient: require('./lib/storage/data/external/PfsClient'),
            backendUtils: require('./lib/storage/data/external/utils'),
        },
        inMemory: {
            datastore: require('./lib/storage/data/in_memory/datastore'),
        },
    },
    utils: require('./lib/storage/utils'),
};

export const models = {
    BackendInfo: require('./lib/models/BackendInfo'),
    BucketInfo: require('./lib/models/BucketInfo'),
    BucketAzureInfo: require('./lib/models/BucketAzureInfo'),
    ObjectMD: require('./lib/models/ObjectMD'),
    ObjectMDLocation: require('./lib/models/ObjectMDLocation'),
    ObjectMDAzureInfo: require('./lib/models/ObjectMDAzureInfo'),
    ARN: require('./lib/models/ARN'),
    WebsiteConfiguration: require('./lib/models/WebsiteConfiguration'),
    ReplicationConfiguration:
      require('./lib/models/ReplicationConfiguration'),
    LifecycleConfiguration:
        require('./lib/models/LifecycleConfiguration'),
    LifecycleRule: require('./lib/models/LifecycleRule'),
    BucketPolicy: require('./lib/models/BucketPolicy'),
    ObjectLockConfiguration:
        require('./lib/models/ObjectLockConfiguration'),
    NotificationConfiguration:
        require('./lib/models/NotificationConfiguration'),
};

export const pensieve = {
    credentialUtils: require('./lib/executables/pensieveCreds/utils'),
<<<<<<< HEAD
};

export const stream = {
    readJSONStreamObject: require('./lib/stream/readJSONStreamObject').default,
};

export const patches = {
    locationConstraints: require('./lib/patches/locationConstraints'),
=======
>>>>>>> 9f1ea09e
};<|MERGE_RESOLUTION|>--- conflicted
+++ resolved
@@ -188,15 +188,8 @@
 
 export const pensieve = {
     credentialUtils: require('./lib/executables/pensieveCreds/utils'),
-<<<<<<< HEAD
-};
-
-export const stream = {
-    readJSONStreamObject: require('./lib/stream/readJSONStreamObject').default,
 };
 
 export const patches = {
     locationConstraints: require('./lib/patches/locationConstraints'),
-=======
->>>>>>> 9f1ea09e
 };