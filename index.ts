export { default as errors } from './lib/errors';
<<<<<<< HEAD
export * as metrics from './lib/metrics';

export const auth = require('./lib/auth/auth');
export const constants = require('./lib/constants');
=======
export * as auth from './lib/auth/auth'
export * as constants from './lib/constants';
export * as https from './lib/https';
>>>>>>> 7b0bb253
export const db = require('./lib/db');
export const shuffle = require('./lib/shuffle');
export const stringHash = require('./lib/stringHash');
export const ipCheck = require('./lib/ipCheck');
export const jsutil = require('./lib/jsutil');
export const Clustering = require('./lib/Clustering');

export const algorithms = {
    list: {
        Basic: require('./lib/algos/list/basic').List,
        Delimiter: require('./lib/algos/list/delimiter').Delimiter,
        DelimiterVersions: require('./lib/algos/list/delimiterVersions').DelimiterVersions,
        DelimiterMaster: require('./lib/algos/list/delimiterMaster').DelimiterMaster,
        MPU: require('./lib/algos/list/MPU').MultipartUploads,
    },
    listTools: {
        DelimiterTools: require('./lib/algos/list/tools'),
    },
    cache: {
        LRUCache: require('./lib/algos/cache/LRUCache'),
    },
    stream: {
        MergeStream: require('./lib/algos/stream/MergeStream'),
    },
    SortedSet: require('./lib/algos/set/SortedSet'),
};

export const policies = {
    evaluators: require('./lib/policyEvaluator/evaluator.js'),
    validateUserPolicy: require('./lib/policy/policyValidator').validateUserPolicy,
    evaluatePrincipal: require('./lib/policyEvaluator/principal'),
    RequestContext: require('./lib/policyEvaluator/RequestContext.js'),
    requestUtils: require('./lib/policyEvaluator/requestUtils'),
    actionMaps: require('./lib/policyEvaluator/utils/actionMaps'),
};

export const testing = {
    matrix: require('./lib/testing/matrix.js'),
};

export const versioning = {
    VersioningConstants: require('./lib/versioning/constants.js').VersioningConstants,
    Version: require('./lib/versioning/Version.js').Version,
    VersionID: require('./lib/versioning/VersionID.js'),
    WriteGatheringManager: require('./lib/versioning/WriteGatheringManager.js'),
    WriteCache: require('./lib/versioning/WriteCache.js'),
    VersioningRequestProcessor: require('./lib/versioning/VersioningRequestProcessor.js'),
};

export const network = {
    http: {
        server: require('./lib/network/http/server'),
        utils: require('./lib/network/http/utils'),
    },
    rpc: require('./lib/network/rpc/rpc'),
    level: require('./lib/network/rpc/level-net'),
    rest: {
        RESTServer: require('./lib/network/rest/RESTServer'),
        RESTClient: require('./lib/network/rest/RESTClient'),
    },
    probe: {
        ProbeServer: require('./lib/network/probe/ProbeServer'),
    },
    RoundRobin: require('./lib/network/RoundRobin'),
    kmip: require('./lib/network/kmip'),
    kmipClient: require('./lib/network/kmip/Client'),
};

export const s3routes = {
    routes: require('./lib/s3routes/routes'),
    routesUtils: require('./lib/s3routes/routesUtils'),
};

export const s3middleware = {
    userMetadata: require('./lib/s3middleware/userMetadata'),
    convertToXml: require('./lib/s3middleware/convertToXml'),
    escapeForXml: require('./lib/s3middleware/escapeForXml'),
    objectLegalHold: require('./lib/s3middleware/objectLegalHold'),
    tagging: require('./lib/s3middleware/tagging'),
    validateConditionalHeaders:
        require('./lib/s3middleware/validateConditionalHeaders').validateConditionalHeaders,
    MD5Sum: require('./lib/s3middleware/MD5Sum'),
    NullStream: require('./lib/s3middleware/nullStream'),
    objectUtils: require('./lib/s3middleware/objectUtils'),
    azureHelper: {
        mpuUtils: require('./lib/s3middleware/azureHelpers/mpuUtils'),
        ResultsCollector: require('./lib/s3middleware/azureHelpers/ResultsCollector'),
        SubStreamInterface: require('./lib/s3middleware/azureHelpers/SubStreamInterface'),
    },
    processMpuParts: require('./lib/s3middleware/processMpuParts'),
    retention: require('./lib/s3middleware/objectRetention'),
    lifecycleHelpers: require('./lib/s3middleware/lifecycleHelpers'),
};

export const storage = {
    metadata: {
        MetadataWrapper: require('./lib/storage/metadata/MetadataWrapper'),
        bucketclient: {
            BucketClientInterface:
            require('./lib/storage/metadata/bucketclient/' +
                'BucketClientInterface'),
            LogConsumer:
            require('./lib/storage/metadata/bucketclient/LogConsumer'),
        },
        file: {
            BucketFileInterface:
            require('./lib/storage/metadata/file/BucketFileInterface'),
            MetadataFileServer:
            require('./lib/storage/metadata/file/MetadataFileServer'),
            MetadataFileClient:
            require('./lib/storage/metadata/file/MetadataFileClient'),
        },
        inMemory: {
            metastore:
            require('./lib/storage/metadata/in_memory/metastore'),
            metadata: require('./lib/storage/metadata/in_memory/metadata'),
            bucketUtilities:
            require('./lib/storage/metadata/in_memory/bucket_utilities'),
        },
        mongoclient: {
            MongoClientInterface:
            require('./lib/storage/metadata/mongoclient/' +
                'MongoClientInterface'),
            LogConsumer:
            require('./lib/storage/metadata/mongoclient/LogConsumer'),
        },
        proxy: {
            Server: require('./lib/storage/metadata/proxy/Server'),
        },
    },
    data: {
        DataWrapper: require('./lib/storage/data/DataWrapper'),
        MultipleBackendGateway:
        require('./lib/storage/data/MultipleBackendGateway'),
        parseLC: require('./lib/storage/data/LocationConstraintParser'),
        file: {
            DataFileStore:
            require('./lib/storage/data/file/DataFileStore'),
            DataFileInterface:
            require('./lib/storage/data/file/DataFileInterface'),
        },
        external: {
            AwsClient: require('./lib/storage/data/external/AwsClient'),
            AzureClient: require('./lib/storage/data/external/AzureClient'),
            GcpClient: require('./lib/storage/data/external/GcpClient'),
            GCP: require('./lib/storage/data/external/GCP/GcpService'),
            GcpUtils: require('./lib/storage/data/external/GCP/GcpUtils'),
            GcpSigner: require('./lib/storage/data/external/GCP/GcpSigner'),
            PfsClient: require('./lib/storage/data/external/PfsClient'),
            backendUtils: require('./lib/storage/data/external/utils'),
        },
        inMemory: {
            datastore: require('./lib/storage/data/in_memory/datastore'),
        },
    },
    utils: require('./lib/storage/utils'),
};

export const models = {
    BucketInfo: require('./lib/models/BucketInfo'),
    ObjectMD: require('./lib/models/ObjectMD'),
    ObjectMDLocation: require('./lib/models/ObjectMDLocation'),
    ARN: require('./lib/models/ARN'),
    WebsiteConfiguration: require('./lib/models/WebsiteConfiguration'),
    ReplicationConfiguration: require('./lib/models/ReplicationConfiguration'),
    LifecycleConfiguration: require('./lib/models/LifecycleConfiguration'),
    LifecycleRule: require('./lib/models/LifecycleRule'),
    BucketPolicy: require('./lib/models/BucketPolicy'),
    ObjectLockConfiguration: require('./lib/models/ObjectLockConfiguration'),
    NotificationConfiguration: require('./lib/models/NotificationConfiguration'),
};

export const pensieve = {
    credentialUtils: require('./lib/executables/pensieveCreds/utils'),
};

export const stream = {
    readJSONStreamObject: require('./lib/stream/readJSONStreamObject'),
};<|MERGE_RESOLUTION|>--- conflicted
+++ resolved
@@ -1,14 +1,8 @@
 export { default as errors } from './lib/errors';
-<<<<<<< HEAD
-export * as metrics from './lib/metrics';
-
-export const auth = require('./lib/auth/auth');
-export const constants = require('./lib/constants');
-=======
-export * as auth from './lib/auth/auth'
+export * as auth from './lib/auth/auth';
 export * as constants from './lib/constants';
 export * as https from './lib/https';
->>>>>>> 7b0bb253
+export * as metrics from './lib/metrics';
 export const db = require('./lib/db');
 export const shuffle = require('./lib/shuffle');
 export const stringHash = require('./lib/stringHash');
