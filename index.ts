--- conflicted
+++ resolved
@@ -1,13 +1,6 @@
 export { default as errors } from './lib/errors';
-<<<<<<< HEAD
-export * as https from './lib/https'
-
-export const auth = require('./lib/auth/auth');
-export const constants = require('./lib/constants');
-=======
 export * as auth from './lib/auth/auth'
 export * as constants from './lib/constants';
->>>>>>> 6a5f0964
 export const db = require('./lib/db');
 export const shuffle = require('./lib/shuffle');
 export const stringHash = require('./lib/stringHash');
