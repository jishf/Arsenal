import * as evaluators from './lib/policyEvaluator/evaluator';
import evaluatePrincipal from './lib/policyEvaluator/principal';
import RequestContext from './lib/policyEvaluator/RequestContext';
import * as requestUtils from './lib/policyEvaluator/requestUtils';
import * as actionMaps from './lib/policyEvaluator/utils/actionMaps';
import { validateUserPolicy } from './lib/policy/policyValidator'
import * as userMetadata from './lib/s3middleware/userMetadata';
import convertToXml from './lib/s3middleware/convertToXml';
import escapeForXml from './lib/s3middleware/escapeForXml';
import * as objectLegalHold from './lib/s3middleware/objectLegalHold';
import * as tagging from './lib/s3middleware/tagging';
import { validateConditionalHeaders } from './lib/s3middleware/validateConditionalHeaders';
import MD5Sum from './lib/s3middleware/MD5Sum';
import NullStream from './lib/s3middleware/nullStream';
import * as objectUtils from './lib/s3middleware/objectUtils';
import * as mpuUtils from './lib/s3middleware/azureHelpers/mpuUtils';
import ResultsCollector from './lib/s3middleware/azureHelpers/ResultsCollector';
import SubStreamInterface from './lib/s3middleware/azureHelpers/SubStreamInterface';
import * as processMpuParts from './lib/s3middleware/processMpuParts';
import * as retention from './lib/s3middleware/objectRetention';
import * as lifecycleHelpers from './lib/s3middleware/lifecycleHelpers';
export { default as errors } from './lib/errors';
export { default as Clustering } from './lib/Clustering';
export * as ipCheck from './lib/ipCheck';
export * as auth from './lib/auth/auth';
export * as constants from './lib/constants';
export * as https from './lib/https';
export * as metrics from './lib/metrics';
export * as network from './lib/network';
<<<<<<< HEAD
export * as versioning from './lib/versioning';
=======
export * as stream from './lib/stream';
export { default as shuffle } from './lib/shuffle';
>>>>>>> bbe5f293

export const db = require('./lib/db');
export const stringHash = require('./lib/stringHash');
export const jsutil = require('./lib/jsutil');

export const algorithms = {
    list: {
        Basic: require('./lib/algos/list/basic').List,
        Delimiter: require('./lib/algos/list/delimiter').Delimiter,
        DelimiterVersions: require('./lib/algos/list/delimiterVersions').DelimiterVersions,
        DelimiterMaster: require('./lib/algos/list/delimiterMaster').DelimiterMaster,
        MPU: require('./lib/algos/list/MPU').MultipartUploads,
    },
    listTools: {
        DelimiterTools: require('./lib/algos/list/tools'),
    },
    cache: {
        LRUCache: require('./lib/algos/cache/LRUCache'),
    },
    stream: {
        MergeStream: require('./lib/algos/stream/MergeStream'),
    },
    SortedSet: require('./lib/algos/set/SortedSet'),
};

export const policies = {
    evaluators,
    validateUserPolicy,
    evaluatePrincipal,
    RequestContext,
    requestUtils,
    actionMaps,
};

export const testing = {
    matrix: require('./lib/testing/matrix.js'),
};

export const s3routes = {
    routes: require('./lib/s3routes/routes'),
    routesUtils: require('./lib/s3routes/routesUtils'),
};

export const s3middleware = {
    userMetadata,
    convertToXml,
    escapeForXml,
    objectLegalHold,
    tagging,
    validateConditionalHeaders,
    MD5Sum,
    NullStream,
    objectUtils,
    azureHelper: {
        mpuUtils,
        ResultsCollector,
        SubStreamInterface,
    },
    processMpuParts,
    retention,
    lifecycleHelpers,
};

export const storage = {
    metadata: {
        MetadataWrapper: require('./lib/storage/metadata/MetadataWrapper'),
        bucketclient: {
            BucketClientInterface:
            require('./lib/storage/metadata/bucketclient/' +
                'BucketClientInterface'),
            LogConsumer:
            require('./lib/storage/metadata/bucketclient/LogConsumer'),
        },
        file: {
            BucketFileInterface:
            require('./lib/storage/metadata/file/BucketFileInterface'),
            MetadataFileServer:
            require('./lib/storage/metadata/file/MetadataFileServer'),
            MetadataFileClient:
            require('./lib/storage/metadata/file/MetadataFileClient'),
        },
        inMemory: {
            metastore:
            require('./lib/storage/metadata/in_memory/metastore'),
            metadata: require('./lib/storage/metadata/in_memory/metadata'),
            bucketUtilities:
            require('./lib/storage/metadata/in_memory/bucket_utilities'),
        },
        mongoclient: {
            MongoClientInterface:
            require('./lib/storage/metadata/mongoclient/' +
                'MongoClientInterface'),
            LogConsumer:
            require('./lib/storage/metadata/mongoclient/LogConsumer'),
        },
        proxy: {
            Server: require('./lib/storage/metadata/proxy/Server'),
        },
    },
    data: {
        DataWrapper: require('./lib/storage/data/DataWrapper'),
        MultipleBackendGateway:
        require('./lib/storage/data/MultipleBackendGateway'),
        parseLC: require('./lib/storage/data/LocationConstraintParser'),
        file: {
            DataFileStore:
            require('./lib/storage/data/file/DataFileStore'),
            DataFileInterface:
            require('./lib/storage/data/file/DataFileInterface'),
        },
        external: {
            AwsClient: require('./lib/storage/data/external/AwsClient'),
            AzureClient: require('./lib/storage/data/external/AzureClient'),
            GcpClient: require('./lib/storage/data/external/GcpClient'),
            GCP: require('./lib/storage/data/external/GCP/GcpService'),
            GcpUtils: require('./lib/storage/data/external/GCP/GcpUtils'),
            GcpSigner: require('./lib/storage/data/external/GCP/GcpSigner'),
            PfsClient: require('./lib/storage/data/external/PfsClient'),
            backendUtils: require('./lib/storage/data/external/utils'),
        },
        inMemory: {
            datastore: require('./lib/storage/data/in_memory/datastore'),
        },
    },
    utils: require('./lib/storage/utils'),
};

export const models = {
    BucketInfo: require('./lib/models/BucketInfo'),
    ObjectMD: require('./lib/models/ObjectMD'),
    ObjectMDLocation: require('./lib/models/ObjectMDLocation'),
    ARN: require('./lib/models/ARN'),
    WebsiteConfiguration: require('./lib/models/WebsiteConfiguration'),
    ReplicationConfiguration: require('./lib/models/ReplicationConfiguration'),
    LifecycleConfiguration: require('./lib/models/LifecycleConfiguration'),
    LifecycleRule: require('./lib/models/LifecycleRule'),
    BucketPolicy: require('./lib/models/BucketPolicy'),
    ObjectLockConfiguration: require('./lib/models/ObjectLockConfiguration'),
    NotificationConfiguration: require('./lib/models/NotificationConfiguration'),
};

export const pensieve = {
    credentialUtils: require('./lib/executables/pensieveCreds/utils'),
};<|MERGE_RESOLUTION|>--- conflicted
+++ resolved
@@ -27,12 +27,9 @@
 export * as https from './lib/https';
 export * as metrics from './lib/metrics';
 export * as network from './lib/network';
-<<<<<<< HEAD
 export * as versioning from './lib/versioning';
-=======
 export * as stream from './lib/stream';
 export { default as shuffle } from './lib/shuffle';
->>>>>>> bbe5f293
 
 export const db = require('./lib/db');
 export const stringHash = require('./lib/stringHash');
