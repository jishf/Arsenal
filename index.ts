--- conflicted
+++ resolved
@@ -28,15 +28,9 @@
 export * as metrics from './lib/metrics';
 export * as network from './lib/network';
 export * as stream from './lib/stream';
-<<<<<<< HEAD
 export * as db from './lib/db';
-
-export const shuffle = require('./lib/shuffle');
-=======
 export { default as shuffle } from './lib/shuffle';
 
-export const db = require('./lib/db');
->>>>>>> bbe5f293
 export const stringHash = require('./lib/stringHash');
 export const jsutil = require('./lib/jsutil');
 
