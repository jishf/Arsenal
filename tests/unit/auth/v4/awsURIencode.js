--- conflicted
+++ resolved
@@ -54,17 +54,18 @@
         assert.strictEqual(actualOutput, expectedOutput);
     });
 
-<<<<<<< HEAD
     it('should encode codepoints that use surrogate pairs in UTF-16 as a ' +
         'single UTF-8 sequence', () => {
         const input = '/s3amazonaws.com/I-like-🌮s';
         const expectedOutput = '%2Fs3amazonaws.com%2FI-like-%F0%9F%8C%AEs';
-=======
+        const actualOutput = awsURIencode(input);
+        assert.strictEqual(actualOutput, expectedOutput);
+    });
+
     it('should skip invalid query params', () => {
         const input = ['s3:ObjectCreated:*', 's3:ObjectRemoved:*',
             's3:BucketCreated:*', 's3:BucketRemoved:*'];
         const expectedOutput = '';
->>>>>>> c0825231
         const actualOutput = awsURIencode(input);
         assert.strictEqual(actualOutput, expectedOutput);
     });
