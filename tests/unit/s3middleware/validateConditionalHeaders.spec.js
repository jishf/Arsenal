--- conflicted
+++ resolved
@@ -186,8 +186,8 @@
             header['if-modified-since'] = afterLastModified;
             const { modifiedSinceRes, unmodifiedSinceRes } =
             checkDateModifiedHeaders(header, lastModified);
-            assert.deepStrictEqual(modifiedSinceRes.error, errors.NotModified);
-            assert.deepStrictEqual(unmodifiedSinceRes, expectedAbsense);
+            expect(modifiedSinceRes.error.is.NotModified).toBeTruthy();
+            expect(unmodifiedSinceRes).toStrictEqual(expectedAbsense);
         });
 
     it('should return PreconditionFailed error for \'if-unmodified-since\' ' +
@@ -196,9 +196,8 @@
         header['if-unmodified-since'] = beforeLastModified;
         const { modifiedSinceRes, unmodifiedSinceRes } =
             checkDateModifiedHeaders(header, lastModified);
-        assert.deepStrictEqual(unmodifiedSinceRes.error,
-            errors.PreconditionFailed);
-        assert.deepStrictEqual(modifiedSinceRes, expectedAbsense);
+        expect(unmodifiedSinceRes.error.is.PreconditionFailed).toBeTruthy();
+        expect(modifiedSinceRes).toStrictEqual(expectedAbsense);
     });
 
     it('should succeed if \'if-modified-since\' header value is earlier ' +
@@ -207,8 +206,8 @@
         header['if-modified-since'] = beforeLastModified;
         const { modifiedSinceRes, unmodifiedSinceRes } =
             checkDateModifiedHeaders(header, lastModified);
-        assert.deepStrictEqual(modifiedSinceRes, expectedSuccess);
-        assert.deepStrictEqual(unmodifiedSinceRes, expectedAbsense);
+        expect(modifiedSinceRes).toStrictEqual(expectedSuccess);
+        expect(unmodifiedSinceRes).toStrictEqual(expectedAbsense);
     });
 
     it('should succeed if \'if-unmodified-since\' header value is later ' +
@@ -217,8 +216,8 @@
         header['if-unmodified-since'] = afterLastModified;
         const { modifiedSinceRes, unmodifiedSinceRes } =
             checkDateModifiedHeaders(header, lastModified);
-        assert.deepStrictEqual(unmodifiedSinceRes, expectedSuccess);
-        assert.deepStrictEqual(modifiedSinceRes, expectedAbsense);
+        expect(unmodifiedSinceRes).toStrictEqual(expectedSuccess);
+        expect(modifiedSinceRes).toStrictEqual(expectedAbsense);
     });
 });
 
@@ -241,29 +240,16 @@
     });
 
     it('should return success for multiple valid values with comma at index 0',
-<<<<<<< HEAD
         () => {
             const result = _checkEtagMatch(`,${listOfValues}`, contentMD5);
-            assert.deepStrictEqual(result, expectedSuccess);
+            expect(result).toStrictEqual(expectedSuccess);
         });
 
     it('should return success as long as one value in list is valid',
         () => {
             const result = _checkEtagMatch(`${listOfValues},aaa`, contentMD5);
-            assert.deepStrictEqual(result, expectedSuccess);
-        });
-=======
-    () => {
-        const result = _checkEtagMatch(`,${listOfValues}`, contentMD5);
-        expect(result).toStrictEqual(expectedSuccess);
-    });
-
-    it('should return success as long as one value in list is valid',
-    () => {
-        const result = _checkEtagMatch(`${listOfValues},aaa`, contentMD5);
-        expect(result).toStrictEqual(expectedSuccess);
-    });
->>>>>>> ab823b27
+            expect(result).toStrictEqual(expectedSuccess);
+        });
 
     const failTests = [
         { desc: 'if only value does not match', value: 'aaa' },
@@ -312,41 +298,22 @@
     });
 
     it('should return success if header value is earlier to than last modified',
-<<<<<<< HEAD
         () => {
             const result = _checkModifiedSince(beforeLastModified, lastModified);
-            assert.deepStrictEqual(result, expectedSuccess);
+            expect(result).toStrictEqual(expectedSuccess);
         });
 
     it('should return NotModified if header value is later than last modified',
         () => {
             const result = _checkModifiedSince(afterLastModified, lastModified);
-            assert.deepStrictEqual(result.error, errors.NotModified);
+            expect(result.error.is.NotModified).toBeTruthy();
         });
 
     it('should return NotModified if header value is equal to last modified',
         () => {
             const result = _checkModifiedSince(lastModified, lastModified);
-            assert.deepStrictEqual(result.error, errors.NotModified);
-        });
-=======
-    () => {
-        const result = _checkModifiedSince(beforeLastModified, lastModified);
-        expect(result).toStrictEqual(expectedSuccess);
-    });
-
-    it('should return NotModified if header value is later than last modified',
-    () => {
-        const result = _checkModifiedSince(afterLastModified, lastModified);
-        expect(result.error.is.NotModified).toBeTruthy();
-    });
-
-    it('should return NotModified if header value is equal to last modified',
-    () => {
-        const result = _checkModifiedSince(lastModified, lastModified);
-        expect(result.error.is.NotModified).toBeTruthy();
-    });
->>>>>>> ab823b27
+            expect(result.error.is.NotModified).toBeTruthy();
+        });
 });
 
 describe('_checkUnmodifiedSince function :', () => {
@@ -362,27 +329,14 @@
     });
 
     it('should return success if header value is later to than last modified',
-<<<<<<< HEAD
         () => {
             const result = _checkUnmodifiedSince(afterLastModified, lastModified);
-            assert.deepStrictEqual(result, expectedSuccess);
+            expect(result).toStrictEqual(expectedSuccess);
         });
 
     it('should return success if header value is equal to last modified',
         () => {
             const result = _checkUnmodifiedSince(lastModified, lastModified);
-            assert.deepStrictEqual(result, expectedSuccess);
-        });
-=======
-    () => {
-        const result = _checkUnmodifiedSince(afterLastModified, lastModified);
-        expect(result).toStrictEqual(expectedSuccess);
-    });
-
-    it('should return success if header value is equal to last modified',
-    () => {
-        const result = _checkUnmodifiedSince(lastModified, lastModified);
-        expect(result).toStrictEqual(expectedSuccess);
-    });
->>>>>>> ab823b27
+            expect(result).toStrictEqual(expectedSuccess);
+        });
 });