const assert = require('assert');
const ObjectMD = require('../../../lib/models/ObjectMD');
const constants = require('../../../lib/constants');

const retainDate = new Date();
retainDate.setDate(retainDate.getDate() + 1);
const laterDate = new Date();
laterDate.setDate(laterDate.getDate() + 5);

describe('ObjectMD class setters/getters', () => {
    let md = null;

    beforeEach(() => {
        md = new ObjectMD();
    });

    [
        // In order: data property, value to set/get, default value
        ['OwnerDisplayName', null, ''],
        ['OwnerDisplayName', 'owner-display-name'],
        ['OwnerId', null, ''],
        ['OwnerId', 'owner-id'],
        ['CacheControl', null, ''],
        ['CacheControl', 'cache-control'],
        ['ContentDisposition', null, ''],
        ['ContentDisposition', 'content-disposition'],
        ['ContentEncoding', null, ''],
        ['ContentEncoding', 'content-encoding'],
        ['Expires', null, ''],
        ['Expires', 'expire-date'],
        ['ContentLength', null, 0],
        ['ContentLength', 15000],
        ['ContentType', null, ''],
        ['ContentType', 'content-type'],
        ['LastModified', new Date().toJSON()],
        ['ContentMd5', null, ''],
        ['ContentMd5', 'content-md5'],
        ['AmzVersionId', null, 'null'],
        ['AmzVersionId', 'version-id'],
        ['AmzServerVersionId', null, ''],
        ['AmzServerVersionId', 'server-version-id'],
        ['AmzStorageClass', null, 'STANDARD'],
        ['AmzStorageClass', 'storage-class'],
        ['AmzServerSideEncryption', null, ''],
        ['AmzServerSideEncryption', 'server-side-encryption'],
        ['AmzEncryptionKeyId', null, ''],
        ['AmzEncryptionKeyId', 'encryption-key-id'],
        ['AmzEncryptionCustomerAlgorithm', null, ''],
        ['AmzEncryptionCustomerAlgorithm', 'customer-algorithm'],
        ['Acl', null, {
            Canned: 'private',
            FULL_CONTROL: [],
            WRITE_ACP: [],
            READ: [],
            READ_ACP: [],
        }],
        ['Acl', {
            Canned: 'public',
            FULL_CONTROL: ['id'],
            WRITE_ACP: ['id'],
            READ: ['id'],
            READ_ACP: ['id'],
        }],
        ['Key', null, ''],
        ['Key', 'key'],
        ['Location', null, []],
        ['Location', ['location1']],
        ['IsNull', null, false],
        ['IsNull', true],
        ['NullVersionId', null, undefined],
        ['NullVersionId', '111111'],
        ['NullUploadId', null, undefined],
        ['NullUploadId', 'abcdefghi'],
        ['IsDeleteMarker', null, false],
        ['IsDeleteMarker', true],
        ['VersionId', null, undefined],
        ['VersionId', '111111'],
        ['Tags', null, {}],
        ['Tags', {
            key: 'value',
        }],
        ['Tags', null, {}],
        ['UploadId', null, undefined],
        ['UploadId', 'abcdefghi'],
        ['ReplicationInfo', null, {
            status: '',
            backends: [],
            content: [],
            destination: '',
            storageClass: '',
            role: '',
            storageType: '',
            dataStoreVersionId: '',
        }],
        ['ReplicationInfo', {
            status: 'PENDING',
            backends: [{
                site: 'zenko',
                status: 'PENDING',
                dataStoreVersionId: 'a',
            }],
            content: ['DATA', 'METADATA'],
            destination: 'destination-bucket',
            storageClass: 'STANDARD',
            role: 'arn:aws:iam::account-id:role/src-resource,' +
                'arn:aws:iam::account-id:role/dest-resource',
            storageType: 'aws_s3',
            dataStoreVersionId: '',
        }],
        ['DataStoreName', null, ''],
<<<<<<< HEAD
        ['LegalHold', null, false],
        ['LegalHold', true],
        ['RetentionMode', 'GOVERNANCE'],
        ['RetentionDate', retainDate.toISOString()],
        ['OriginOp', null, ''],
        ['IsAborted', null, undefined],
        ['IsAborted', true],
=======
>>>>>>> 6861ac47
    ].forEach(test => {
        const property = test[0];
        const testValue = test[1];
        const defaultValue = test[2];
        const testName = testValue === null ? 'get default' : 'get/set';
        it(`${testName}: ${property}`, () => {
            if (testValue !== null) {
                md[`set${property}`](testValue);
            }
            const value = md[`get${property}`]();
            if ((testValue !== null && typeof testValue === 'object') ||
                typeof defaultValue === 'object') {
                assert.deepStrictEqual(value, testValue || defaultValue);
            } else if (testValue !== null) {
                assert.strictEqual(value, testValue);
            } else {
                assert.strictEqual(value, defaultValue);
            }
        });
    });

    it('ObjectMD::setReplicationSiteStatus', () => {
        md.setReplicationInfo({
            backends: [{
                site: 'zenko',
                status: 'PENDING',
                dataStoreVersionId: 'a',
            }],
        });
        md.setReplicationSiteStatus('zenko', 'COMPLETED');
        assert.deepStrictEqual(md.getReplicationInfo().backends, [{
            site: 'zenko',
            status: 'COMPLETED',
            dataStoreVersionId: 'a',
        }]);
    });

    it('ObjectMD::setReplicationBackends', () => {
        md.setReplicationBackends([{
            site: 'a',
            status: 'b',
            dataStoreVersionId: 'c',
        }]);
        assert.deepStrictEqual(md.getReplicationBackends(), [{
            site: 'a',
            status: 'b',
            dataStoreVersionId: 'c',
        }]);
    });

    it('ObjectMD::setReplicationStorageClass', () => {
        md.setReplicationStorageClass('a');
        assert.strictEqual(md.getReplicationStorageClass(), 'a');
    });

    it('ObjectMD::getReplicationSiteStatus', () => {
        md.setReplicationInfo({
            backends: [{
                site: 'zenko',
                status: 'PENDING',
                dataStoreVersionId: 'a',
            }],
        });
        assert.strictEqual(md.getReplicationSiteStatus('zenko'), 'PENDING');
    });

    it('ObjectMD::setReplicationSiteDataStoreVersionId', () => {
        md.setReplicationInfo({
            backends: [{
                site: 'zenko',
                status: 'PENDING',
                dataStoreVersionId: 'a',
            }],
        });
        md.setReplicationSiteDataStoreVersionId('zenko', 'b');
        assert.deepStrictEqual(md.getReplicationInfo().backends, [{
            site: 'zenko',
            status: 'PENDING',
            dataStoreVersionId: 'b',
        }]);
    });

    it('ObjectMD::getReplicationSiteDataStoreVersionId', () => {
        md.setReplicationInfo({
            backends: [{
                site: 'zenko',
                status: 'PENDING',
                dataStoreVersionId: 'a',
            }],
        });
        assert.strictEqual(
            md.getReplicationSiteDataStoreVersionId('zenko'), 'a');
    });

    it('ObjectMD::set/getRetentionMode', () => {
        md.setRetentionMode('COMPLIANCE');
        assert.deepStrictEqual(md.getRetentionMode(), 'COMPLIANCE');
    });

    it('ObjectMD::set/getRetentionDate', () => {
        md.setRetentionDate(laterDate.toISOString());
        assert.deepStrictEqual(md.getRetentionDate(), laterDate.toISOString());
    });

    it('ObjectMD::set/getOriginOp', () => {
        md.setOriginOp('Copy');
        assert.deepStrictEqual(md.getOriginOp(), 'Copy');
    });
});

describe('ObjectMD import from stored blob', () => {
    it('should export and import correctly the latest model version', () => {
        const md = new ObjectMD();
        const jsonMd = md.getSerialized();
        const importedRes = ObjectMD.createFromBlob(jsonMd);
        assert.ifError(importedRes.error);
        const importedMd = importedRes.result;
        assert.deepStrictEqual(md, importedMd);
    });

    it('should convert old location to new location', () => {
        const md = new ObjectMD();
        const value = md.getValue();
        value['md-model-version'] = 1;
        value.location = 'stringLocation';
        const jsonMd = JSON.stringify(value);
        const importedRes = ObjectMD.createFromBlob(jsonMd);
        assert.strictEqual(importedRes.error, undefined);
        const importedMd = importedRes.result;
        const valueImported = importedMd.getValue();
        assert.strictEqual(valueImported['md-model-version'],
                           constants.mdModelVersion);
        assert.deepStrictEqual(valueImported.location,
                               [{ key: 'stringLocation' }]);
    });

    it('should keep null location as is', () => {
        const md = new ObjectMD();
        const value = md.getValue();
        value.location = null;
        const jsonMd = JSON.stringify(value);
        const importedRes = ObjectMD.createFromBlob(jsonMd);
        assert.strictEqual(importedRes.error, undefined);
        const importedMd = importedRes.result;
        const valueImported = importedMd.getValue();
        assert.deepStrictEqual(valueImported.location, null);
        importedMd.setLocation([]);
        assert.deepStrictEqual(importedMd.getValue().location, null);
    });

    it('should add dataStoreName attribute if missing', () => {
        const md = new ObjectMD();
        const value = md.getValue();
        value['md-model-version'] = 2;
        delete value.dataStoreName;
        const jsonMd = JSON.stringify(value);
        const importedRes = ObjectMD.createFromBlob(jsonMd);
        assert.strictEqual(importedRes.error, undefined);
        const importedMd = importedRes.result;
        const valueImported = importedMd.getValue();
        assert.strictEqual(valueImported['md-model-version'],
                           constants.mdModelVersion);
        assert.notStrictEqual(valueImported.dataStoreName, undefined);
    });

    it('should return undefined for dataStoreVersionId if no object location',
    () => {
        const md = new ObjectMD();
        const value = md.getValue();
        const jsonMd = JSON.stringify(value);
        const importedRes = ObjectMD.createFromBlob(jsonMd);
        assert.strictEqual(importedRes.error, undefined);
        const importedMd = importedRes.result;
        assert.strictEqual(importedMd.getDataStoreVersionId(), undefined);
    });

    it('should get dataStoreVersionId if saved in object location', () => {
        const md = new ObjectMD();
        const dummyLocation = {
            dataStoreVersionId: 'data-store-version-id',
        };
        md.setLocation([dummyLocation]);
        const value = md.getValue();
        const jsonMd = JSON.stringify(value);
        const importedRes = ObjectMD.createFromBlob(jsonMd);
        assert.strictEqual(importedRes.error, undefined);
        const importedMd = importedRes.result;
        assert.strictEqual(importedMd.getDataStoreVersionId(),
            dummyLocation.dataStoreVersionId);
    });

    it('should return an error if blob is malformed JSON', () => {
        const importedRes = ObjectMD.createFromBlob('{BAD JSON}');
        assert.notStrictEqual(importedRes.error, undefined);
        assert.strictEqual(importedRes.result, undefined);
    });
});

describe('getAttributes static method', () => {
    it('should return object metadata attributes', () => {
        const attributes = ObjectMD.getAttributes();
        const expectedResult = {
            'owner-display-name': true,
            'owner-id': true,
            'cache-control': true,
            'content-disposition': true,
            'content-encoding': true,
            'expires': true,
            'content-length': true,
            'content-type': true,
            'content-md5': true,
            'x-amz-version-id': true,
            'x-amz-server-version-id': true,
            'x-amz-storage-class': true,
            'x-amz-server-side-encryption': true,
            'x-amz-server-side-encryption-aws-kms-key-id': true,
            'x-amz-server-side-encryption-customer-algorithm': true,
            'x-amz-website-redirect-location': true,
            'acl': true,
            'key': true,
            'location': true,
            'isNull': true,
            'nullVersionId': true,
            'nullUploadId': true,
            'isDeleteMarker': true,
            'versionId': true,
            'tags': true,
            'uploadId': true,
            'replicationInfo': true,
            'dataStoreName': true,
            'last-modified': true,
            'md-model-version': true,
<<<<<<< HEAD
            'originOp': true,
            'isAborted': true,
=======
>>>>>>> 6861ac47
        };
        assert.deepStrictEqual(attributes, expectedResult);
    });
});<|MERGE_RESOLUTION|>--- conflicted
+++ resolved
@@ -108,16 +108,11 @@
             dataStoreVersionId: '',
         }],
         ['DataStoreName', null, ''],
-<<<<<<< HEAD
         ['LegalHold', null, false],
         ['LegalHold', true],
         ['RetentionMode', 'GOVERNANCE'],
         ['RetentionDate', retainDate.toISOString()],
         ['OriginOp', null, ''],
-        ['IsAborted', null, undefined],
-        ['IsAborted', true],
-=======
->>>>>>> 6861ac47
     ].forEach(test => {
         const property = test[0];
         const testValue = test[1];
@@ -350,11 +345,7 @@
             'dataStoreName': true,
             'last-modified': true,
             'md-model-version': true,
-<<<<<<< HEAD
             'originOp': true,
-            'isAborted': true,
-=======
->>>>>>> 6861ac47
         };
         assert.deepStrictEqual(attributes, expectedResult);
     });
