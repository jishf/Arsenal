const assert = require('assert');
const { parseString } = require('xml2js');
const errors = require('../../../lib/errors');

const LifecycleConfiguration =
    require('../../../lib/models/LifecycleConfiguration.js');

const days = {
    AbortIncompleteMultipartUpload: 'DaysAfterInitiation',
    NoncurrentVersionExpiration: 'NoncurrentDays',
    Expiration: 'Days',
};

const mockConfig = {
    replicationEndpoints: [
        {
            site: 'a',
        },
        {
            site: 'b',
        },
    ],
};

const MAX_DAYS = 2147483647; // Max 32-bit signed binary integer.
const date = new Date();
date.setUTCHours(0, 0, 0, 0);

/**
 * Format of xml request:
 <LifecycleConfiguration>
    <Rule>
        <ID>id1</ID>
        <Filter>
            <Prefix>logs/</Prefix>
        </Filter>
        <Status>Enabled</Status>
        <Expiration>
            <Days>365</Days>
        </Expiration>
    </Rule>
    <Rule>
        <ID>DeleteAfterBecomingNonCurrent</ID>
        <Filter>
            <And>
                <Prefix>logs/</Prefix>
                <Tag>
                    <Key>key1</Key>
                    <Value>value1</Value>
                </Tag>
            </And>
        </Filter>
        <Status>Enabled</Status>
        <NoncurrentVersionExpiration>
            <NoncurrentDays>1</NoncurrentDays>
        </NoncurrentVersionExpiration>
    </Rule>
</LifecycleConfiguration>
 */

const requiredTags = [
    { tag: 'LifecycleConfiguration', error: 'MalformedXML',
        errMessage: 'request xml is undefined or empty' },
    { tag: 'Rule', error: 'MissingRequiredParameter',
        errMessage: 'missing required key \'Rules\' in ' +
        'LifecycleConfiguration' },
    { tag: 'Status', error: 'MissingRequiredParameter',
        errMessage: 'Rule xml does not include Status' },
    { tag: 'Filter', error: 'MalformedXML',
        errMessage: 'Rule xml does not include valid Filter or Prefix' },
    { tag: 'Action', error: 'InvalidRequest',
        errMessage: 'Rule does not include valid action' }];

const invalidActions = [
    { tag: 'AbortIncompleteMultipartUpload', label: 'no-time',
        error: 'MalformedXML',
        errMessage: 'AbortIncompleteMultipartUpload action does not ' +
        'include DaysAfterInitiation' },
    { tag: 'AbortIncompleteMultipartUpload', label: 'no-tags',
        error: 'InvalidRequest', errMessage: 'Tag-based filter cannot be ' +
        'used with AbortIncompleteMultipartUpload action' },
    { tag: 'AbortIncompleteMultipartUpload', label: 'invalid-days',
        error: 'InvalidArgument',
        errMessage: 'DaysAfterInitiation is not a positive integer' },
    { tag: 'Expiration', label: 'no-time', error: 'MalformedXML',
        errMessage: 'Expiration action does not include an action time' },
    { tag: 'Expiration', label: 'mult-times', error: 'MalformedXML',
        errMessage: 'Expiration action includes more than one time' },
    { tag: 'Expiration', label: 'non-iso', error: 'InvalidArgument',
        errMessage: 'Date must be in ISO 8601 format' },
    { tag: 'Expiration', label: 'invalid-days', error: 'InvalidArgument',
        errMessage: 'Expiration days is not a positive integer' },
    { tag: 'Expiration', label: 'no-tags', inTag: 'ExpiredObjectDeleteMarker',
        error: 'InvalidRequest',
        errMessage: 'Tag-based filter cannot be used with ' +
        'ExpiredObjectDeleteMarker action' },
    { tag: 'Expiration', label: 'invalid-eodm', error: 'MalformedXML',
        errMessage: 'ExpiredObjDeleteMarker is not true or false' },
    { tag: 'NoncurrentVersionExpiration', label: 'no-time',
        error: 'MalformedXML',
        errMessage: 'NoncurrentVersionExpiration action does not include ' +
        'NoncurrentDays' },
    { tag: 'NoncurrentVersionExpiration', label: 'invalid-days',
        error: 'InvalidArgument',
        errMessage: 'NoncurrentDays is not a positive integer' }];

const invalidFilters = [
    { tag: 'Filter', label: 'also-prefix', error: 'MalformedXML',
        errMessage: 'Rule xml should not include both Filter and Prefix' },
    { tag: 'Filter', label: 'and-prefix-tag', error: 'MalformedXML',
        errMessage: 'Filter should only include one of And, Prefix, or ' +
        'Tag key' },
    { tag: 'And', label: 'only-prefix', error: 'MalformedXML',
        errMessage: 'And should include Prefix and Tags or more than one Tag' },
    { tag: 'And', label: 'single-tag', error: 'MalformedXML',
        errMessage: 'And should include Prefix and Tags or more than one Tag' },
    { tag: 'Tag', label: 'no-key', error: 'MissingRequiredParameter',
        errMessage: 'Tag XML does not contain both Key and Value' },
    { tag: 'Tag', label: 'no-value', error: 'MissingRequiredParameter',
        errMessage: 'Tag XML does not contain both Key and Value' },
    { tag: 'Tag', label: 'key-too-long', error: 'InvalidRequest',
        errMessage: 'A Tag\'s Key must be a length between 1 and 128' },
    { tag: 'Tag', label: 'value-too-long', error: 'InvalidRequest',
        errMessage: 'A Tag\'s Value must be a length between 0 and 256' },
    { tag: 'Tag', label: 'prefix-too-long', error: 'InvalidRequest',
        errMessage: 'The maximum size of a prefix is 1024' }];

function generateAction(errorTag, tagObj) {
    const xmlObj = {};
    if (tagObj) {
        let middleTags = '';
        if (tagObj.label === 'no-time') {
            middleTags = '';
        }
        if (tagObj.label === 'no-tags') {
            middleTags = tagObj.inTag ?
                `<${tagObj.inTag}>true</${tagObj.inTag}>` :
                `<${days[tagObj.tag]}>1</${days[tagObj.tag]}>`;
            xmlObj.filter = '<Filter><Tag><Key>key</Key>' +
            '<Value></Value></Tag></Filter>';
        }
        if (tagObj.label === 'invalid-days') {
            middleTags = `<${days[tagObj.tag]}>0</${days[tagObj.tag]}>`;
        }
        if (tagObj.label === 'mult-times') {
            middleTags = `<Days>1</Days><Date>${date}</Date>`;
        }
        if (tagObj.label === 'non-iso') {
            middleTags = '<Date>03-08-2018</Date>';
        }
        if (tagObj.label === 'invalid-eodm') {
            middleTags = '<ExpiredObjectDeleteMarker>foo' +
                '</ExpiredObjectDeleteMarker>';
        }
        xmlObj.actions = `<${tagObj.tag}>${middleTags}</${tagObj.tag}>`;
    } else {
        xmlObj.actions = '';
    }
    return xmlObj;
}

function generateFilter(errorTag, tagObj) {
    let Filter;
    let middleTags = '';
    if (tagObj) {
        if (tagObj.label === 'and-prefix-tag') {
            middleTags = '<And></And><Prefix></Prefix><Tag></Tag>';
        }
        if (tagObj.label === 'only-prefix') {
            middleTags = '<And><Prefix></Prefix></And>';
        }
        if (tagObj.label === 'empty-prefix') {
            middleTags = '<Prefix></Prefix>';
        }
        if (tagObj.label === 'single-tag') {
            middleTags = '<And><Tags><Key>fo</Key><Value></Value></Tags></And>';
        }
        if (tagObj.label === 'no-key') {
            middleTags = '<Tag><Value></Value></Tag>';
        }
        if (tagObj.label === 'no-value') {
            middleTags = '<Tag><Key></Key></Tag>';
        }
        if (tagObj.label === 'key-too-long') {
            const longKey = 'a'.repeat(129);
            middleTags = `<Tag><Key>${longKey}</Key><Value></Value></Tag>`;
        }
        if (tagObj.label === 'value-too-long') {
            const longValue = 'b'.repeat(257);
            middleTags = `<Tag><Key>a</Key><Value>${longValue}</Value></Tag>`;
        }
        if (tagObj.label === 'prefix-too-long') {
            const longValue = 'a'.repeat(1025);
            middleTags = `<Prefix>${longValue}</Prefix>`;
        }
        if (tagObj.label === 'mult-prefixes') {
            middleTags = '<Prefix>foo</Prefix><Prefix>bar</Prefix>' +
                `<Prefix>${tagObj.lastPrefix}</Prefix>`;
        }
        if (tagObj.label === 'mult-tags') {
            middleTags = '<And><Tag><Key>color</Key><Value>blue</Value></Tag>' +
                '<Tag><Key>shape</Key><Value>circle</Value></Tag></And>';
        }
        if (tagObj.label === 'not-unique-key-tag') {
            middleTags = '<And><Tag><Key>color</Key><Value>blue</Value></Tag>' +
                '<Tag><Key>color</Key><Value>red</Value></Tag></And>';
        }
        Filter = `<Filter>${middleTags}</Filter>`;
        if (tagObj.label === 'also-prefix') {
            Filter = '<Filter></Filter><Prefix></Prefix>';
        }
    } else {
        Filter = '';
    }
    return Filter;
}

function generateRule(errorTag, tagObj, ID, Status, Filter, Action) {
    let Rule;
    if (tagObj && tagObj.rule === 'not-unique-id') {
        Rule = `<Rule>${ID + Status + Filter + Action}</Rule>` +
        `<Rule>${ID + Status + Filter + Action}</Rule>`;
    } else if (tagObj && tagObj.rule === 'too-many-rules') {
        for (let i = 0; i <= 1000; i++) {
            // eslint-disable-next-line no-param-reassign
            ID = `<ID>foo${i}</ID>`;
            Rule = `${Rule}<Rule>${ID + Status + Filter + Action}</Rule>`;
        }
    } else {
        Rule = '';
    }
    return Rule;
}

function generateXml(errorTag, tagObj) {
    let ID;
    let Status;
    let Filter;
    let Action;
    let Rule;
    if (errorTag === 'ID') {
        ID = tagObj && tagObj.id ? `<ID>${tagObj.id}</ID>` : '';
    } else {
        ID = '<ID>foo</ID>';
    }
    if (errorTag === 'Status') {
        Status = tagObj && tagObj.status ?
            `<Status>${tagObj.status}</Status>` : '';
    } else {
        Status = '<Status>Enabled</Status>';
    }
    if (errorTag === 'Filter') {
        Filter = generateFilter(errorTag, tagObj);
    } else {
        Filter = '<Filter></Filter>';
    }
    if (errorTag === 'Action') {
        const xmlObj = generateAction(errorTag, tagObj);
        Action = xmlObj.actions;
        Filter = xmlObj.filter ? xmlObj.filter : Filter;
    } else {
        Action = '<Expiration><Days>1</Days></Expiration>';
    }
    if (errorTag === 'Rule') {
        Rule = generateRule(errorTag, tagObj, ID, Status, Filter, Action);
    } else {
        Rule = `<Rule>${ID + Status + Filter + Action}</Rule>`;
    }
    const Lifecycle = errorTag === 'LifecycleConfiguration' ? '' :
        `<LifecycleConfiguration>${Rule}` +
        '</LifecycleConfiguration>';
    return Lifecycle;
}

function generateParsedXml(errorTag, tagObj, cb) {
    const xml = generateXml(errorTag, tagObj);
    parseString(xml, (err, parsedXml) => {
        assert.equal(err, null, 'Error parsing xml');
        cb(parsedXml);
    });
}

function checkError(parsedXml, error, errMessage, cb) {
    const lcConfig = new LifecycleConfiguration(parsedXml, mockConfig)
        .getLifecycleConfiguration();
    assert.strictEqual(lcConfig.error[error], true);
    assert.strictEqual(lcConfig.error.description, errMessage);
    cb();
}

describe('LifecycleConfiguration class getLifecycleConfiguration', () => {
    let tagObj;
    beforeEach(() => {
        tagObj = {};
    });

    it('should return MalformedXML error if request xml is empty', done => {
        const errMessage = 'request xml is undefined or empty';
        checkError('', 'MalformedXML', errMessage, done);
    });

    requiredTags.forEach(t => {
        it(`should return ${t.error} error if ${t.tag} tag is missing`,
        done => {
            generateParsedXml(t.tag, null, parsedXml => {
                checkError(parsedXml, t.error, t.errMessage, done);
            });
        });
    });

    invalidActions.forEach(a => {
        it(`should return ${a.error} for ${a.label} action error`,
        done => {
            generateParsedXml('Action', a, parsedXml => {
                checkError(parsedXml, a.error, a.errMessage, done);
            });
        });
    });

    invalidFilters.forEach(filter => {
        it(`should return ${filter.error} for ${filter.label} filter error`,
        done => {
            generateParsedXml('Filter', filter, parsedXml => {
                checkError(parsedXml, filter.error, filter.errMessage, done);
            });
        });
    });

    it('should return MalformedXML error if invalid status', done => {
        tagObj.status = 'foo';
        const errMessage = 'Status is not valid';
        generateParsedXml('Status', tagObj, parsedXml => {
            checkError(parsedXml, 'MalformedXML', errMessage, done);
        });
    });

    it('should return InvalidRequest error if ID not unique', done => {
        tagObj.rule = 'not-unique-id';
        const errMessage = 'Rule ID must be unique';
        generateParsedXml('Rule', tagObj, parsedXml => {
            checkError(parsedXml, 'InvalidRequest', errMessage, done);
        });
    });

    it('should return InvalidArgument error if invalid ID', done => {
        tagObj.id = 'a'.repeat(256);
        const errMessage = 'Rule ID is greater than 255 characters long';
        generateParsedXml('ID', tagObj, parsedXml => {
            checkError(parsedXml, 'InvalidArgument', errMessage, done);
        });
    });

    it('should return MalformedXML error if over 1000 rules', done => {
        tagObj.rule = 'too-many-rules';
        const errMessage = 'request xml includes over max limit of 1000 rules';
        generateParsedXml('Rule', tagObj, parsedXml => {
            checkError(parsedXml, 'MalformedXML', errMessage, done);
        });
    });

    it('should apply all unique Key tags if multiple tags included', done => {
        tagObj.label = 'mult-tags';
        generateParsedXml('Filter', tagObj, parsedXml => {
            const lcConfig = new LifecycleConfiguration(parsedXml, mockConfig)
                .getLifecycleConfiguration();
            const expected = [{ key: 'color', val: 'blue' },
                { key: 'shape', val: 'circle' }];
            assert.deepStrictEqual(expected, lcConfig.rules[0].filter.tags);
            done();
        });
    });

    it('should return InvalidRequest is tag key is not unique', done => {
        tagObj.label = 'not-unique-key-tag';
        const errMessage = 'Tag Keys must be unique';
        generateParsedXml('Filter', tagObj, parsedXml => {
            checkError(parsedXml, 'InvalidRequest', errMessage, done);
        });
    });

    it('should include prefix in the response even if it is an empty string', done => {
        tagObj.label = 'empty-prefix';
        const expectedPrefix = '';
        generateParsedXml('Filter', tagObj, parsedXml => {
            const lcConfig = new LifecycleConfiguration(parsedXml, mockConfig).
                getLifecycleConfiguration();
            assert.strictEqual(expectedPrefix,
                lcConfig.rules[0].filter.rulePrefix);
            done();
        });
    });
});

<<<<<<< HEAD
describe('LifecycleConfiguration', () => {
    const lifecycleConfiguration = new LifecycleConfiguration({}, mockConfig);
    function getParsedXML() {
        return {
            LifecycleConfiguration: {
                Rule: [{
                    ID: ['test-id'],
                    Prefix: [''],
                    Status: ['Enabled'],
                    Expiration: [{
                        Days: 1,
                    }],
                }],
            },
        };
    }

    describe('::_getRuleFilterDesc', () => {
        it('should get Prefix', () => {
            const rule = getParsedXML().LifecycleConfiguration.Rule[0];
            const ruleFilter = lifecycleConfiguration._getRuleFilterDesc(rule);
            assert.strictEqual(ruleFilter, "prefix ''");
        });

        it('should get Filter.Prefix', () => {
            const rule = getParsedXML().LifecycleConfiguration.Rule[0];
            delete rule.Prefix;
            rule.Filter = [{ Prefix: [''] }];
            const ruleFilter = lifecycleConfiguration._getRuleFilterDesc(rule);
            assert.strictEqual(ruleFilter, "filter '(prefix=)'");
        });

        it('should get Filter.Tag', () => {
            const rule = getParsedXML().LifecycleConfiguration.Rule[0];
            delete rule.Prefix;
            rule.Filter = [{ Tag: [{ Key: ['a'], Value: [''] }] }];
            const ruleFilter = lifecycleConfiguration._getRuleFilterDesc(rule);
            assert.strictEqual(ruleFilter, "filter '(tag: key=a, value=)'");
        });

        it('should get Filter.And', () => {
            const rule = getParsedXML().LifecycleConfiguration.Rule[0];
            delete rule.Prefix;
            rule.Filter = [{
                And: [{
                    Prefix: [''],
                    Tag: [{
                        Key: ['a'],
                        Value: ['b'],
                    },
                    {
                        Key: ['c'],
                        Value: ['d'],
                    }],
                }],
            }];
            const ruleFilter = lifecycleConfiguration._getRuleFilterDesc(rule);
            assert.strictEqual(ruleFilter, 'filter ' +
                "'(prefix= and tag: key=a, value=b and tag: key=c, value=d)'");
        });

        it('should get Filter.And without Prefix', () => {
            const rule = getParsedXML().LifecycleConfiguration.Rule[0];
            delete rule.Prefix;
            rule.Filter = [{
                And: [{
                    Tag: [{
                        Key: ['a'],
                        Value: ['b'],
                    },
                    {
                        Key: ['c'],
                        Value: ['d'],
                    }],
                }],
            }];
            const ruleFilter = lifecycleConfiguration._getRuleFilterDesc(rule);
            assert.strictEqual(ruleFilter,
                "filter '(tag: key=a, value=b and tag: key=c, value=d)'");
        });

        it('should get Filter with empty object', () => {
            const rule = {
                ID: ['test-id'],
                Status: ['Enabled'],
                Expiration: [{
                    Days: 1,
                }],
            };
            rule.Filter = [{}];
            const ruleFilter = lifecycleConfiguration._getRuleFilterDesc(rule);
            assert.strictEqual(ruleFilter, 'filter (all)');
        });

        it('should get empty Filter', () => {
            const rule = {
                ID: ['test-id'],
                Status: ['Enabled'],
                Expiration: [{
                    Days: 1,
                }],
            };
            rule.Filter = [];
            const ruleFilter = lifecycleConfiguration._getRuleFilterDesc(rule);
            assert.strictEqual(ruleFilter, 'filter (all)');
        });
    });

    describe('::_checkDays', () => {
        it(`should return no error when days value is 0 - ${MAX_DAYS}`, () => {
            const error = lifecycleConfiguration._checkDays({
                days: 0,
            });
            assert.strictEqual(error, null);
        });

        it('should return error when exceeding max value', () => {
            const error = lifecycleConfiguration._checkDays({
                days: MAX_DAYS + 1,
                field: 'a',
                ancestor: 'b',
            });
            const msg = "'a' in b action must not exceed 2147483647";
            const expected = errors.MalformedXML.customizeDescription(msg);
            assert.deepStrictEqual(error, expected);
        });

        it('should return error when negative value', () => {
            const error = lifecycleConfiguration._checkDays({
                days: -1,
                field: 'a',
                ancestor: 'b',
            });
            const msg = "'a' in b action must be nonnegative";
            const expected = errors.InvalidArgument.customizeDescription(msg);
            assert.deepStrictEqual(error, expected);
        });
    });

    describe('::_checkStorageClasses', () => {
        it('should return no error when StorageClass is first one used', () => {
            const error = lifecycleConfiguration._checkStorageClasses({
                usedStorageClasses: [],
                storageClass: 'a',
            });
            assert.strictEqual(error, null);
        });

        it('should return no error when StorageClass has not been used', () => {
            const error = lifecycleConfiguration._checkStorageClasses({
                usedStorageClasses: ['a'],
                storageClass: 'b',
            });
            assert.strictEqual(error, null);
        });

        it('should return error when unknown StorageClass is given', () => {
            const error = lifecycleConfiguration._checkStorageClasses({
                storageClass: 'c',
            });
            const msg = "'StorageClass' must be one of 'a', 'b'";
            const expected = errors.MalformedXML.customizeDescription(msg);
            assert.deepStrictEqual(error, expected);
        });

        it('should return error when StorageClass has been used', () => {
            const error = lifecycleConfiguration._checkStorageClasses({
                usedStorageClasses: ['a'],
                storageClass: 'a',
                field: 'a',
                ancestor: 'b',
                rule: getParsedXML().LifecycleConfiguration.Rule[0],
            });
            const msg = "'StorageClass' must be different for 'b' actions " +
                "in same 'Rule' with prefix ''";
            const expected = errors.InvalidRequest.customizeDescription(msg);
            assert.deepStrictEqual(error, expected);
        });
    });

    describe('::_checkTimeType', () => {
        it('should return no error when first time type in rule', () => {
            const error = lifecycleConfiguration._checkTimeType({
                usedTimeType: null,
                currentTimeType: 'Date',
                rule: {},
            });
            assert.strictEqual(error, null);
        });

        it('should return no error when time type is same as others', () => {
            const error = lifecycleConfiguration._checkTimeType({
                usedTimeType: 'Date',
                currentTimeType: 'Date',
                rule: {},
            });
            assert.strictEqual(error, null);
        });

        it('should return error when time type differs from others', () => {
            const error = lifecycleConfiguration._checkTimeType({
                usedTimeType: 'Date',
                currentTimeType: 'Days',
                rule: getParsedXML().LifecycleConfiguration.Rule[0],
            });
            const msg = "Found mixed 'Date' and 'Days' based Transition " +
                "actions in lifecycle rule for prefix ''";
            const expected = errors.InvalidRequest.customizeDescription(msg);
            assert.deepStrictEqual(error, expected);
        });

        it('should return error when time type differs across expiration',
        () => {
            const error = lifecycleConfiguration._checkTimeType({
                usedTimeType: 'Date',
                currentTimeType: 'Date',
                rule: getParsedXML().LifecycleConfiguration.Rule[0],
            });
            const msg = "Found mixed 'Date' and 'Days' based Expiration and " +
                "Transition actions in lifecycle rule for prefix ''";
            const expected = errors.InvalidRequest.customizeDescription(msg);
            assert.deepStrictEqual(error, expected);
        });
    });

    describe('::_checkDate', () => {
        it('should return no error valid ISO date', () => {
            const date = '2016-01-01T00:00:00.000Z';
            const error = lifecycleConfiguration._checkDate(date);
            assert.strictEqual(error, null);
        });

        it('should return error when invalid ISO date', () => {
            const date = 'Fri, 01 Jan 2016 00:00:00 GMT';
            const error = lifecycleConfiguration._checkDate(date);
            const msg = 'Date must be in ISO 8601 format';
            const expected = errors.InvalidArgument.customizeDescription(msg);
            assert.deepStrictEqual(error, expected);
        });
    });

    describe('::_parseNoncurrentVersionTransition', () => {
        function getRule() {
            return {
                NoncurrentVersionTransition: [
                    {
                        NoncurrentDays: ['0'],
                        StorageClass: ['a'],
                    },
                    {
                        NoncurrentDays: ['1'],
                        StorageClass: ['b'],
                    },
                ],
            };
        }

        it('should return correctly parsed result object', () => {
            const rule = getRule();
            const result =
                lifecycleConfiguration._parseNoncurrentVersionTransition(rule);
            assert.deepStrictEqual(result, {
                nonCurrentVersionTransition: [
                    {
                        noncurrentDays: 0,
                        storageClass: 'a',
                    },
                    {
                        noncurrentDays: 1,
                        storageClass: 'b',
                    },
                ],
            });
        });

        it('should return parsed result object with error', () => {
            const rule = getRule();
            rule.NoncurrentVersionTransition[0].NoncurrentDays[0] = '-1';
            const result =
                lifecycleConfiguration._parseNoncurrentVersionTransition(rule);
            const msg = "'NoncurrentDays' in NoncurrentVersionTransition " +
                'action must be nonnegative';
            const error = errors.InvalidArgument.customizeDescription(msg);
            assert.deepStrictEqual(result.error, error);
        });
    });

    describe('::_parseTransition with Days', () => {
        function getRule() {
            return {
                Transition: [
                    {
                        Days: ['0'],
                        StorageClass: ['a'],
                    },
                    {
                        Days: ['1'],
                        StorageClass: ['b'],
                    },
                ],
            };
        }

        it('should return correctly parsed result object', () => {
            const rule = getRule();
            const result = lifecycleConfiguration._parseTransition(rule);
            assert.deepStrictEqual(result, {
                transition: [
                    {
                        days: 0,
                        storageClass: 'a',
                    },
                    {
                        days: 1,
                        storageClass: 'b',
                    },
                ],
            });
        });

        it('should return parsed result object with error when days is ' +
        'negative', () => {
            const rule = getRule();
            rule.Transition[0].Days[0] = '-1';
            const result = lifecycleConfiguration._parseTransition(rule);
            const msg = "'Days' in Transition action must be nonnegative";
            const error = errors.InvalidArgument.customizeDescription(msg);
            assert.deepStrictEqual(result.error, error);
        });

        it('should return parsed result object with error when two ' +
        'transition days are the same', () => {
            const rule = getRule();
            rule.Prefix = ['prefix'];
            rule.Transition[1].Days[0] = '0';
            const result = lifecycleConfiguration._parseTransition(rule);
            const msg = "'Days' in the 'Transition' action for StorageClass " +
                "'a' for prefix 'prefix' must be at least one day apart from " +
                "prefix 'prefix' in the 'Transition' action for StorageClass " +
                "'b'";
            const error = errors.InvalidArgument.customizeDescription(msg);
            assert.deepStrictEqual(result.error, error);
        });
    });

    describe('::_parseTransition with Date', () => {
        it('should return parsed result object with error when dates are not ' +
        'more than one day apart', () => {
            const rule = {
                Prefix: ['prefix'],
                Transition: [
                    {
                        Date: ['2019-01-01T00:00:00.000Z'],
                        StorageClass: ['a'],
                    },
                    {
                        Date: ['2019-01-01T23:59:59.999Z'],
                        StorageClass: ['b'],
                    },
                ],
            };
            const result = lifecycleConfiguration._parseTransition(rule);
            const msg = "'Date' in the 'Transition' action for StorageClass " +
                "'a' for prefix 'prefix' must be at least one day apart from " +
                "prefix 'prefix' in the 'Transition' action for StorageClass " +
                "'b'";
            const error = errors.InvalidArgument.customizeDescription(msg);
            assert.deepStrictEqual(result.error, error);
        });
    });

    describe('::_checkTimeGap', () => {
        it('should not return error when only one transition', () => {
            const params = {
                rule: {
                    Transition: [{
                        Days: ['0'],
                        StorageClass: ['a'],
                    }],
                },
                days: 0,
                storageClass: 'a',
            };
            const error = lifecycleConfiguration._checkTimeGap(params);
            assert.strictEqual(error, undefined);
        });

        it('should not return error when transitions have days greater than ' +
        '24 hours apart', () => {
            const params = {
                rule: {
                    Transition: [{
                        Days: ['0'],
                        StorageClass: ['a'],
                    }, {
                        Days: ['1'],
                        StorageClass: ['b'],
                    }],
                },
                days: 0,
                storageClass: 'a',
            };
            const error = lifecycleConfiguration._checkTimeGap(params);
            assert.strictEqual(error, undefined);
        });

        it('should return error when transitions have same day', () => {
            const params = {
                rule: {
                    Prefix: 'prefix',
                    Transition: [{
                        Days: ['0'],
                        StorageClass: ['a'],
                    }, {
                        Days: ['0'],
                        StorageClass: ['b'],
                    }],
                },
                days: 0,
                storageClass: 'a',
            };
            const error = lifecycleConfiguration._checkTimeGap(params);
            assert(error.InvalidArgument);
        });

        it('should not return error when transitions have dates greater than ' +
        '24 hours apart', () => {
            const params = {
                rule: {
                    Transition: [{
                        Date: ['2019-01-01T00:00:00.000Z'],
                        StorageClass: ['a'],
                    }, {
                        Date: ['2019-01-02T00:00:00.000Z'],
                        StorageClass: ['b'],
                    }],
                },
                date: '2019-01-01T00:00:00.000Z',
                storageClass: 'a',
            };
            const error = lifecycleConfiguration._checkTimeGap(params);
            assert.strictEqual(error, undefined);
        });

        it('should return error when transitions have dates less than 24 ' +
        'hours apart', () => {
            const params = {
                rule: {
                    Prefix: 'prefix',
                    Transition: [{
                        Date: ['2019-01-01T00:00:00.000Z'],
                        StorageClass: ['a'],
                    }, {
                        Date: ['2019-01-01T23:59:59.999Z'],
                        StorageClass: ['b'],
                    }],
                },
                date: '2019-01-01T00:00:00.000Z',
                storageClass: 'a',
            };
            const error = lifecycleConfiguration._checkTimeGap(params);
            assert(error.InvalidArgument);
        });
    });
=======
describe('LifecycleConfiguration::getConfigJson', () => {
    const tests = [
        [
            'without prefix and tags',
            {
                rules: [
                    {
                        ruleID: 'test-id',
                        ruleStatus: 'Enabled',
                        actions: [
                            { actionName: 'Expiration', days: 1 },
                        ],
                    },
                ],
            },
            {
                Rules: [
                    {
                        ID: 'test-id',
                        Status: 'Enabled',
                        Prefix: '',
                        Expiration: { Days: 1 },
                    },
                ],
            },
        ],
        [
            'with prefix and no tags',
            {
                rules: [
                    {
                        ruleID: 'test-id',
                        ruleStatus: 'Enabled',
                        actions: [
                            { actionName: 'Expiration', days: 1 },
                        ],
                        prefix: 'prefix',
                    },
                ],
            },
            {
                Rules: [
                    {
                        ID: 'test-id',
                        Status: 'Enabled',
                        Filter: { Prefix: 'prefix' },
                        Expiration: { Days: 1 },
                    },
                ],
            },
        ],
        [
            'with filter.prefix and no tags',
            {
                rules: [
                    {
                        ruleID: 'test-id',
                        ruleStatus: 'Enabled',
                        actions: [
                            { actionName: 'Expiration', days: 1 },
                        ],
                        filter: { rulePrefix: 'prefix' },
                    },
                ],
            },
            {
                Rules: [
                    {
                        ID: 'test-id',
                        Status: 'Enabled',
                        Expiration: { Days: 1 },
                        Filter: { Prefix: 'prefix' },
                    },
                ],
            },
        ],
        [
            'with prefix and at least one tag',
            {
                rules: [
                    {
                        ruleID: 'test-id',
                        ruleStatus: 'Enabled',
                        actions: [
                            { actionName: 'Expiration', days: 1 },
                        ],
                        filter: {
                            tags: [
                                { key: 'key', val: 'val' },
                            ],
                        },
                        prefix: 'prefix',
                    },
                ],
            },
            {
                Rules: [
                    {
                        ID: 'test-id',
                        Status: 'Enabled',
                        Filter: {
                            And: {
                                Prefix: 'prefix',
                                Tags: [
                                    { Key: 'key', Value: 'val' },
                                ],
                            },
                        },
                        Expiration: { Days: 1 },
                    },
                ],
            },
        ],
        [
            'with filter.prefix and at least one tag',
            {
                rules: [
                    {
                        ruleID: 'test-id',
                        ruleStatus: 'Enabled',
                        actions: [
                            { actionName: 'Expiration', days: 1 },
                        ],
                        filter: {
                            rulePrefix: 'prefix',
                            tags: [
                                { key: 'key', val: 'val' },
                            ],
                        },
                    },
                ],
            },
            {
                Rules: [
                    {
                        ID: 'test-id',
                        Status: 'Enabled',
                        Filter: {
                            And: {
                                Prefix: 'prefix',
                                Tags: [
                                    { Key: 'key', Value: 'val' },
                                ],
                            },
                        },
                        Expiration: { Days: 1 },
                    },
                ],
            },
        ],
        [
            'with no prefix and multiple tags',
            {
                rules: [
                    {
                        ruleID: 'test-id',
                        ruleStatus: 'Enabled',
                        actions: [
                            { actionName: 'Expiration', days: 1 },
                        ],
                        filter: {
                            tags: [
                                { key: 'key1', val: 'val' },
                                { key: 'key2', val: 'val' },
                            ],
                        },
                    },
                ],
            },
            {
                Rules: [
                    {
                        ID: 'test-id',
                        Status: 'Enabled',
                        Filter: {
                            And: {
                                Tags: [
                                    { Key: 'key1', Value: 'val' },
                                    { Key: 'key2', Value: 'val' },
                                ],
                            },
                        },
                        Expiration: { Days: 1 },
                    },
                ],
            },
        ],
        [
            'single action Expiration',
            {
                rules: [
                    {
                        ruleID: 'test-id',
                        ruleStatus: 'Enabled',
                        actions: [
                            { actionName: 'Expiration', deleteMarker: 'true' },
                        ],
                        prefix: '',
                    },
                ],
            },
            {
                Rules: [
                    {
                        ID: 'test-id',
                        Status: 'Enabled',
                        Prefix: '',
                        Expiration: { ExpiredObjectDeleteMarker: true },
                    },
                ],
            },
        ],
        [
            'single action Expiration days',
            {
                rules: [
                    {
                        ruleID: 'test-id',
                        ruleStatus: 'Enabled',
                        actions: [
                            { actionName: 'Expiration', days: 10 },
                        ],
                        prefix: '',
                    },
                ],
            },
            {
                Rules: [
                    {
                        ID: 'test-id',
                        Status: 'Enabled',
                        Prefix: '',
                        Expiration: { Days: 10 },
                    },
                ],
            },
        ],
        [
            'single action Expiration date',
            {
                rules: [
                    {
                        ruleID: 'test-id',
                        ruleStatus: 'Enabled',
                        actions: [
                            {
                                actionName: 'Expiration',
                                date: 'Fri, 21 Dec 2012 00:00:00 GMT',
                            },
                        ],
                        prefix: '',
                    },
                ],
            },
            {
                Rules: [
                    {
                        ID: 'test-id',
                        Status: 'Enabled',
                        Prefix: '',
                        Expiration: { Date: 'Fri, 21 Dec 2012 00:00:00 GMT' },
                    },
                ],
            },
        ],
        [
            'single action NoncurrentVersionExpiration',
            {
                rules: [
                    {
                        ruleID: 'test-id',
                        ruleStatus: 'Enabled',
                        actions: [
                            { actionName: 'NoncurrentVersionExpiration', days: 10 },
                        ],
                        prefix: '',
                    },
                ],
            },
            {
                Rules: [
                    {
                        ID: 'test-id',
                        Status: 'Enabled',
                        Prefix: '',
                        NoncurrentVersionExpiration: { NoncurrentDays: 10 },
                    },
                ],
            },
        ],
        [
            'single action AbortIncompleteMultipartUpload days',
            {
                rules: [
                    {
                        ruleID: 'test-id',
                        ruleStatus: 'Enabled',
                        actions: [
                            { actionName: 'AbortIncompleteMultipartUpload', days: 10 },
                        ],
                        prefix: '',
                    },
                ],
            },
            {
                Rules: [
                    {
                        ID: 'test-id',
                        Status: 'Enabled',
                        Prefix: '',
                        AbortIncompleteMultipartUpload: { DaysAfterInitiation: 10 },
                    },
                ],
            },
        ],
        [
            'multiple actions',
            {
                rules: [
                    {
                        ruleID: 'test-id',
                        ruleStatus: 'Enabled',
                        actions: [
                            { actionName: 'AbortIncompleteMultipartUpload', days: 10 },
                            { actionName: 'NoncurrentVersionExpiration', days: 1 },
                            { actionName: 'Expiration', deleteMarker: 'true' },
                        ],
                        prefix: '',
                    },
                ],
            },
            {
                Rules: [
                    {
                        ID: 'test-id',
                        Status: 'Enabled',
                        Prefix: '',
                        AbortIncompleteMultipartUpload: { DaysAfterInitiation: 10 },
                        NoncurrentVersionExpiration: { NoncurrentDays: 1 },
                        Expiration: { ExpiredObjectDeleteMarker: true },
                    },
                ],
            },
        ],
    ];

    tests.forEach(([msg, input, expected]) => it(
        `should return correct configuration: ${msg}`, () => {
            assert.deepStrictEqual(
                LifecycleConfiguration.getConfigJson(input),
                expected
            );
        }));
>>>>>>> 8aa0f9d0
});<|MERGE_RESOLUTION|>--- conflicted
+++ resolved
@@ -391,7 +391,6 @@
     });
 });
 
-<<<<<<< HEAD
 describe('LifecycleConfiguration', () => {
     const lifecycleConfiguration = new LifecycleConfiguration({}, mockConfig);
     function getParsedXML() {
@@ -856,7 +855,8 @@
             assert(error.InvalidArgument);
         });
     });
-=======
+});
+
 describe('LifecycleConfiguration::getConfigJson', () => {
     const tests = [
         [
@@ -1210,5 +1210,4 @@
                 expected
             );
         }));
->>>>>>> 8aa0f9d0
 });