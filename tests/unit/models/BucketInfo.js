const assert = require('assert');
const BucketInfo = require('../../../lib/models/BucketInfo');
const { WebsiteConfiguration } =
    require('../../../lib/models/WebsiteConfiguration.js');

// create variables to populate dummyBucket
const bucketName = 'nameOfBucket';
const owner = 'canonicalID';
const ownerDisplayName = 'bucketOwner';
const emptyAcl = {
    Canned: 'private',
    FULL_CONTROL: [],
    WRITE: [],
    WRITE_ACP: [],
    READ: [],
    READ_ACP: [],
};

const filledAcl = {
    Canned: '',
    FULL_CONTROL: ['someOtherAccount'],
    WRITE: [],
    WRITE_ACP: ['yetAnotherAccount'],
    READ: [],
    READ_ACP: ['thisaccount'],
};

const acl = { undefined, emptyAcl, filledAcl };

const testDate = new Date().toJSON();

const testVersioningConfiguration = { Status: 'Enabled' };

const testWebsiteConfiguration = new WebsiteConfiguration({
    indexDocument: 'index.html',
    errorDocument: 'error.html',
    routingRules: [
        {
            redirect: {
                httpRedirectCode: '301',
                hostName: 'www.example.com',
                replaceKeyPrefixWith: '/documents',
            },
            condition: {
                httpErrorCodeReturnedEquals: 400,
                keyPrefixEquals: '/docs',
            },
        },
        {
            redirect: {
                protocol: 'http',
                replaceKeyWith: 'error.html',
            },
            condition: {
                keyPrefixEquals: 'ExamplePage.html',
            },
        },
    ],
});

const testLocationConstraint = 'us-west-1';
const testReadLocationConstraint = 'us-west-2';
const testLocationConstraintIngest = 'us-west-3:ingest';

const testCorsConfiguration = [
    { id: 'test',
        allowedMethods: ['PUT', 'POST', 'DELETE'],
        allowedOrigins: ['http://www.example.com'],
        allowedHeaders: ['*'],
        maxAgeSeconds: 3000,
        exposeHeaders: ['x-amz-server-side-encryption'] },
    { allowedMethods: ['GET'],
        allowedOrigins: ['*'],
        allowedHeaders: ['*'],
        maxAgeSeconds: 3000 },
];

const testReplicationConfiguration = {
    role: 'STRING_VALUE',
    destination: 'STRING_VALUE',
    rules: [
        {
            storageClass: 'STANDARD',
            prefix: 'STRING_VALUE',
            enabled: true,
            id: 'STRING_VALUE',
        },
    ],
};

const testLifecycleConfiguration = {
    rules: [
        {
            ruleID: 'STRING_VALUE',
            ruleStatus: 'Enabled',
            filter: {
                rulePrefix: 'STRING_VALUE',
                tag: [
                    {
                        key: 'STRING_VALUE',
                        val: 'STRING_VALUE',
                    },
                    {
                        key: 'STRING_VALUE',
                        val: 'STRING_VALUE',
                    },
                ],
            },
            actions: [
                {
                    actionName: 'Expiration',
                    days: 5,
                    date: '2016-01-01T00:00:00.000Z',
                    deleteMarker: 'true',
                },
            ],
        },
    ],
};

<<<<<<< HEAD
const testIngestionConfiguration = { status: 'enabled' };
const testUid = '99ae3446-7082-4c17-ac97-52965dc004ec';
const testAzureInfo = {
    sku: 'skuname',
    accessTier: 'accessTierName',
    kind: 'kindName',
    systemKeys: ['key1', 'key2'],
    tenantKeys: ['key1', 'key2'],
    subscriptionId: 'subscriptionIdName',
    resourceGroup: 'resourceGroupName',
    deleteRetentionPolicy: { enabled: true, days: 14 },
    managementPolicies: [],
    httpsOnly: false,
    tags: { foo: 'bar' },
    networkACL: [],
    cname: 'www.example.com',
    azureFilesAADIntegration: false,
    hnsEnabled: false,
};

=======
const testBucketPolicy = {
    Version: '2012-10-17',
    Statement: [
        {
            Effect: 'Allow',
            Principal: '*',
            Resource: 'arn:aws:s3:::examplebucket',
            Action: 's3:*',
        },
    ],
};
>>>>>>> 006f77dd
// create a dummy bucket to test getters and setters

Object.keys(acl).forEach(
    aclObj => describe(`different acl configurations : ${aclObj}`, () => {
        const dummyBucket = new BucketInfo(
            bucketName, owner, ownerDisplayName, testDate,
            BucketInfo.currentModelVersion(), acl[aclObj],
            false, false, {
                cryptoScheme: 1,
                algorithm: 'sha1',
                masterKeyId: 'somekey',
                mandatory: true,
            }, testVersioningConfiguration,
            testLocationConstraint,
            testWebsiteConfiguration,
            testCorsConfiguration,
            testReplicationConfiguration,
            testLifecycleConfiguration,
<<<<<<< HEAD
            testUid, undefined, true,
            undefined, testAzureInfo);
=======
            JSON.stringify(testBucketPolicy));
>>>>>>> 006f77dd

        describe('serialize/deSerialize on BucketInfo class', () => {
            const serialized = dummyBucket.serialize();
            it('should serialize', done => {
                assert.strictEqual(typeof serialized, 'string');
                const bucketInfos = {
                    acl: dummyBucket._acl,
                    name: dummyBucket._name,
                    owner: dummyBucket._owner,
                    ownerDisplayName: dummyBucket._ownerDisplayName,
                    creationDate: dummyBucket._creationDate,
                    mdBucketModelVersion: dummyBucket._mdBucketModelVersion,
                    transient: dummyBucket._transient,
                    deleted: dummyBucket._deleted,
                    serverSideEncryption: dummyBucket._serverSideEncryption,
                    versioningConfiguration:
                        dummyBucket._versioningConfiguration,
                    locationConstraint: dummyBucket._locationConstraint,
                    readLocationConstraint: dummyBucket._readLocationConstraint,
                    websiteConfiguration: dummyBucket._websiteConfiguration
                        .getConfig(),
                    cors: dummyBucket._cors,
                    replicationConfiguration:
                        dummyBucket._replicationConfiguration,
                    lifecycleConfiguration:
                        dummyBucket._lifecycleConfiguration,
<<<<<<< HEAD
                    uid: dummyBucket._uid,
                    isNFS: dummyBucket._isNFS,
                    ingestion: dummyBucket._ingestion,
                    azureInfo: dummyBucket._azureInfo,
=======
                    bucketPolicy: dummyBucket._bucketPolicy,
>>>>>>> 006f77dd
                };
                assert.strictEqual(serialized, JSON.stringify(bucketInfos));
                done();
            });

            it('should deSerialize into an instance of BucketInfo', done => {
                const serialized = dummyBucket.serialize();
                const deSerialized = BucketInfo.deSerialize(serialized);
                assert.strictEqual(typeof deSerialized, 'object');
                assert(deSerialized instanceof BucketInfo);
                assert.deepStrictEqual(deSerialized, dummyBucket);
                done();
            });
        });

        describe('constructor', () => {
            it('this should have the right BucketInfo types',
               () => {
                   assert.strictEqual(typeof dummyBucket.getName(), 'string');
                   assert.strictEqual(typeof dummyBucket.getOwner(), 'string');
                   assert.strictEqual(typeof dummyBucket.getOwnerDisplayName(),
                                      'string');
                   assert.strictEqual(typeof dummyBucket.getCreationDate(),
                                      'string');
                   assert.strictEqual(typeof dummyBucket.getUid(), 'string');
               });
            it('this should have the right acl\'s types', () => {
                assert.strictEqual(typeof dummyBucket.getAcl(), 'object');
                assert.strictEqual(
                    typeof dummyBucket.getAcl().Canned, 'string');
                assert(Array.isArray(dummyBucket.getAcl().FULL_CONTROL));
                assert(Array.isArray(dummyBucket.getAcl().WRITE));
                assert(Array.isArray(dummyBucket.getAcl().WRITE_ACP));
                assert(Array.isArray(dummyBucket.getAcl().READ));
                assert(Array.isArray(dummyBucket.getAcl().READ_ACP));
            });
            it('this should have the right acls', () => {
                assert.deepStrictEqual(dummyBucket.getAcl(),
                                       acl[aclObj] || emptyAcl);
            });
            it('this should have the right website config types', () => {
                const websiteConfig = dummyBucket.getWebsiteConfiguration();
                assert.strictEqual(typeof websiteConfig, 'object');
                assert.strictEqual(typeof websiteConfig._indexDocument,
                    'string');
                assert.strictEqual(typeof websiteConfig._errorDocument,
                    'string');
                assert(Array.isArray(websiteConfig._routingRules));
            });
            it('this should have the right cors config types', () => {
                const cors = dummyBucket.getCors();
                assert(Array.isArray(cors));
                assert(Array.isArray(cors[0].allowedMethods));
                assert(Array.isArray(cors[0].allowedOrigins));
                assert(Array.isArray(cors[0].allowedHeaders));
                assert(Array.isArray(cors[0].allowedMethods));
                assert(Array.isArray(cors[0].exposeHeaders));
                assert.strictEqual(typeof cors[0].maxAgeSeconds, 'number');
                assert.strictEqual(typeof cors[0].id, 'string');
            });
        });

        describe('getters on BucketInfo class', () => {
            it('getACl should return the acl', () => {
                assert.deepStrictEqual(dummyBucket.getAcl(),
                                       acl[aclObj] || emptyAcl);
            });
            it('getName should return name', () => {
                assert.deepStrictEqual(dummyBucket.getName(), bucketName);
            });
            it('getOwner should return owner', () => {
                assert.deepStrictEqual(dummyBucket.getOwner(), owner);
            });
            it('getOwnerDisplayName should return ownerDisplayName', () => {
                assert.deepStrictEqual(dummyBucket.getOwnerDisplayName(),
                                       ownerDisplayName);
            });
            it('getCreationDate should return creationDate', () => {
                assert.deepStrictEqual(dummyBucket.getCreationDate(), testDate);
            });
            it('getVersioningConfiguration should return configuration', () => {
                assert.deepStrictEqual(dummyBucket.getVersioningConfiguration(),
                        testVersioningConfiguration);
            });
            it('getWebsiteConfiguration should return configuration', () => {
                assert.deepStrictEqual(dummyBucket.getWebsiteConfiguration(),
                        testWebsiteConfiguration);
            });
            it('getLocationConstraint should return locationConstraint', () => {
                assert.deepStrictEqual(dummyBucket.getLocationConstraint(),
                testLocationConstraint);
            });
            it('getReadLocationConstraint should return locationConstraint ' +
            'if readLocationConstraint hasn\'t been set', () => {
                assert.deepStrictEqual(dummyBucket.getReadLocationConstraint(),
                testLocationConstraint);
            });
            it('getReadLocationConstraint should return readLocationConstraint',
            () => {
                dummyBucket._readLocationConstraint =
                    testReadLocationConstraint;
                assert.deepStrictEqual(dummyBucket.getReadLocationConstraint(),
                testReadLocationConstraint);
            });
            it('getCors should return CORS configuration', () => {
                assert.deepStrictEqual(dummyBucket.getCors(),
                        testCorsConfiguration);
            });
            it('getLifeCycleConfiguration should return configuration', () => {
                assert.deepStrictEqual(dummyBucket.getLifecycleConfiguration(),
                    testLifecycleConfiguration);
            });
<<<<<<< HEAD
            it('getUid should return unique id of bucket', () => {
                assert.deepStrictEqual(dummyBucket.getUid(), testUid);
            });
            it('isNFS should return whether bucket is on NFS', () => {
                assert.deepStrictEqual(dummyBucket.isNFS(), true);
            });
            it('setIsNFS should set whether bucket is on NFS', () => {
                dummyBucket.setIsNFS(false);
                assert.deepStrictEqual(dummyBucket.isNFS(), false);
            });
            it('getAzureInfo should return the expected structure', () => {
                const azureInfo = dummyBucket.getAzureInfo();
                assert.deepStrictEqual(azureInfo, testAzureInfo);
=======
            it('getBucketPolicy should return policy', () => {
                assert.deepStrictEqual(
                    JSON.parse(dummyBucket.getBucketPolicy()),
                    testBucketPolicy);
>>>>>>> 006f77dd
            });
        });

        describe('setters on BucketInfo class', () => {
            it('setCannedAcl should set acl.Canned', () => {
                const testAclCanned = 'public-read';
                dummyBucket.setCannedAcl(testAclCanned);
                assert.deepStrictEqual(
                    dummyBucket.getAcl().Canned, testAclCanned);
            });
            it('setSpecificAcl should set the acl of a specified bucket',
               () => {
                   const typeOfGrant = 'WRITE';
                   dummyBucket.setSpecificAcl(owner, typeOfGrant);
                   const lastIndex =
                             dummyBucket.getAcl()[typeOfGrant].length - 1;
                   assert.deepStrictEqual(
                       dummyBucket.getAcl()[typeOfGrant][lastIndex], owner);
               });
            it('setFullAcl should set full set of ACLs', () => {
                const newACLs = {
                    Canned: '',
                    FULL_CONTROL: ['someOtherAccount'],
                    WRITE: [],
                    WRITE_ACP: ['yetAnotherAccount'],
                    READ: [],
                    READ_ACP: [],
                };
                dummyBucket.setFullAcl(newACLs);
                assert.deepStrictEqual(dummyBucket.getAcl().FULL_CONTROL,
                                       ['someOtherAccount']);
                assert.deepStrictEqual(dummyBucket.getAcl().WRITE_ACP,
                                       ['yetAnotherAccount']);
            });
            it('setName should set the bucket name', () => {
                const newName = 'newName';
                dummyBucket.setName(newName);
                assert.deepStrictEqual(dummyBucket.getName(), newName);
            });
            it('setOwner should set the owner', () => {
                const newOwner = 'newOwner';
                dummyBucket.setOwner(newOwner);
                assert.deepStrictEqual(dummyBucket.getOwner(), newOwner);
            });
            it('getOwnerDisplayName should return ownerDisplayName', () => {
                const newOwnerDisplayName = 'newOwnerDisplayName';
                dummyBucket.setOwnerDisplayName(newOwnerDisplayName);
                assert.deepStrictEqual(dummyBucket.getOwnerDisplayName(),
                                       newOwnerDisplayName);
            });
            it('setLocationConstraint should set the locationConstraint',
               () => {
                   const newLocation = 'newLocation';
                   dummyBucket.setLocationConstraint(newLocation);
                   assert.deepStrictEqual(
                       dummyBucket.getLocationConstraint(), newLocation);
               });
            it('setVersioningConfiguration should set configuration', () => {
                const newVersioningConfiguration =
                    { Status: 'Enabled', MfaDelete: 'Enabled' };
                dummyBucket
                    .setVersioningConfiguration(newVersioningConfiguration);
                assert.deepStrictEqual(dummyBucket.getVersioningConfiguration(),
                    newVersioningConfiguration);
            });
            it('setWebsiteConfiguration should set configuration', () => {
                const newWebsiteConfiguration = {
                    redirectAllRequestsTo: {
                        hostName: 'www.example.com',
                        protocol: 'https',
                    },
                };
                dummyBucket.setWebsiteConfiguration(newWebsiteConfiguration);
                assert.deepStrictEqual(dummyBucket.getWebsiteConfiguration(),
                    newWebsiteConfiguration);
            });
            it('setCors should set CORS configuration', () => {
                const newCorsConfiguration =
                    [{ allowedMethods: ['PUT'], allowedOrigins: ['*'] }];
                dummyBucket.setCors(newCorsConfiguration);
                assert.deepStrictEqual(dummyBucket.getCors(),
                    newCorsConfiguration);
            });
            it('setReplicationConfiguration should set replication ' +
                'configuration', () => {
                const newReplicationConfig = {
                    Role: 'arn:aws:iam::123456789012:role/src-resource,' +
                        'arn:aws:iam::123456789012:role/dest-resource',
                    Rules: [
                        {
                            Destination: {
                                Bucket: 'arn:aws:s3:::destination-bucket',
                            },
                            Prefix: 'test-prefix',
                            Status: 'Enabled',
                        },
                    ],
                };
                dummyBucket.setReplicationConfiguration(newReplicationConfig);
            });
            it('setLifecycleConfiguration should set lifecycle ' +
                'configuration', () => {
                const newLifecycleConfig = {
                    rules: [
                        {
                            ruleID: 'new-rule',
                            ruleStatus: 'Enabled',
                            filter: {
                                rulePrefix: 'test-prefix',
                            },
                            action: {
                                actionName: 'NoncurrentVersionExpiration',
                                days: 0,
                            },
                        },
                    ],
                };
                dummyBucket.setLifecycleConfiguration(newLifecycleConfig);
                assert.deepStrictEqual(dummyBucket.getLifecycleConfiguration(),
                    newLifecycleConfig);
            });
<<<<<<< HEAD
            it('enableIngestion should set ingestion status to enabled', () => {
                dummyBucket.enableIngestion();
                assert.deepStrictEqual(dummyBucket.getIngestion(),
                    { status: 'enabled' });
            });
            it('disableIngestion should set ingestion status to null', () => {
                dummyBucket.disableIngestion();
                assert.deepStrictEqual(dummyBucket.getIngestion(),
                    { status: 'disabled' });
            });
            it('setAzureInfo should work', () => {
                const dummyAzureInfo = {};
                dummyBucket.setAzureInfo(dummyAzureInfo);
                const azureInfo = dummyBucket.getAzureInfo();
                assert.deepStrictEqual(azureInfo, dummyAzureInfo);
=======
            it('setBucketPolicy should set bucket policy', () => {
                const newBucketPolicy = {
                    Version: '2012-10-17',
                    Statement: [
                        {
                            Effect: 'Deny',
                            Principal: '*',
                            Resource: 'arn:aws:s3:::examplebucket',
                            Action: 's3:*',
                        },
                    ],
                };
                dummyBucket.setBucketPolicy(JSON.stringify(newBucketPolicy));
                assert.deepStrictEqual(
                    JSON.parse(dummyBucket.getBucketPolicy()),
                    newBucketPolicy);
>>>>>>> 006f77dd
            });
        });
    })
);

describe('uid default', () => {
    it('should set uid if none is specified by constructor params', () => {
        const dummyBucket = new BucketInfo(
            bucketName, owner, ownerDisplayName, testDate,
            BucketInfo.currentModelVersion(), acl[emptyAcl],
            false, false, {
                cryptoScheme: 1,
                algorithm: 'sha1',
                masterKeyId: 'somekey',
                mandatory: true,
            }, testVersioningConfiguration,
            testLocationConstraint,
            testWebsiteConfiguration,
            testCorsConfiguration,
            testReplicationConfiguration,
            testLifecycleConfiguration);

        const defaultUid = dummyBucket.getUid();
        assert(defaultUid);
        assert.strictEqual(defaultUid.length, 36);
    });
});

describe('ingest', () => {
    it('should enable ingestion if ingestion param sent on bucket creation',
    () => {
        const dummyBucket = new BucketInfo(
            bucketName, owner, ownerDisplayName, testDate,
            BucketInfo.currentModelVersion(), acl[emptyAcl],
            false, false, {
                cryptoScheme: 1,
                algorithm: 'sha1',
                masterKeyId: 'somekey',
                mandatory: true,
            }, testVersioningConfiguration,
            testLocationConstraintIngest,
            testWebsiteConfiguration,
            testCorsConfiguration,
            testReplicationConfiguration,
            testLifecycleConfiguration,
            testUid, undefined, true, testIngestionConfiguration);
        assert.deepStrictEqual(dummyBucket.getIngestion(),
            { status: 'enabled' });
        assert.strictEqual(dummyBucket.isIngestionBucket(), true);
        assert.strictEqual(dummyBucket.isIngestionEnabled(), true);
    });

    it('should have ingestion as null if no ingestion param was sent on' +
    'bucket creation', () => {
        const dummyBucket = new BucketInfo(
            bucketName, owner, ownerDisplayName, testDate,
            BucketInfo.currentModelVersion(), acl[emptyAcl],
            false, false, {
                cryptoScheme: 1,
                algorithm: 'sha1',
                masterKeyId: 'somekey',
                mandatory: true,
            }, testVersioningConfiguration,
            testLocationConstraintIngest,
            testWebsiteConfiguration,
            testCorsConfiguration,
            testReplicationConfiguration,
            testLifecycleConfiguration,
            testUid, undefined, true);
        assert.deepStrictEqual(dummyBucket.getIngestion(), null);
        assert.strictEqual(dummyBucket.isIngestionBucket(), false);
        assert.strictEqual(dummyBucket.isIngestionEnabled(), false);
    });
});<|MERGE_RESOLUTION|>--- conflicted
+++ resolved
@@ -118,7 +118,6 @@
     ],
 };
 
-<<<<<<< HEAD
 const testIngestionConfiguration = { status: 'enabled' };
 const testUid = '99ae3446-7082-4c17-ac97-52965dc004ec';
 const testAzureInfo = {
@@ -139,7 +138,6 @@
     hnsEnabled: false,
 };
 
-=======
 const testBucketPolicy = {
     Version: '2012-10-17',
     Statement: [
@@ -151,7 +149,6 @@
         },
     ],
 };
->>>>>>> 006f77dd
 // create a dummy bucket to test getters and setters
 
 Object.keys(acl).forEach(
@@ -170,12 +167,9 @@
             testCorsConfiguration,
             testReplicationConfiguration,
             testLifecycleConfiguration,
-<<<<<<< HEAD
+            JSON.stringify(testBucketPolicy),
             testUid, undefined, true,
             undefined, testAzureInfo);
-=======
-            JSON.stringify(testBucketPolicy));
->>>>>>> 006f77dd
 
         describe('serialize/deSerialize on BucketInfo class', () => {
             const serialized = dummyBucket.serialize();
@@ -202,14 +196,11 @@
                         dummyBucket._replicationConfiguration,
                     lifecycleConfiguration:
                         dummyBucket._lifecycleConfiguration,
-<<<<<<< HEAD
+                    bucketPolicy: dummyBucket._bucketPolicy,
                     uid: dummyBucket._uid,
                     isNFS: dummyBucket._isNFS,
                     ingestion: dummyBucket._ingestion,
                     azureInfo: dummyBucket._azureInfo,
-=======
-                    bucketPolicy: dummyBucket._bucketPolicy,
->>>>>>> 006f77dd
                 };
                 assert.strictEqual(serialized, JSON.stringify(bucketInfos));
                 done();
@@ -322,26 +313,24 @@
                 assert.deepStrictEqual(dummyBucket.getLifecycleConfiguration(),
                     testLifecycleConfiguration);
             });
-<<<<<<< HEAD
-            it('getUid should return unique id of bucket', () => {
-                assert.deepStrictEqual(dummyBucket.getUid(), testUid);
-            });
-            it('isNFS should return whether bucket is on NFS', () => {
-                assert.deepStrictEqual(dummyBucket.isNFS(), true);
-            });
-            it('setIsNFS should set whether bucket is on NFS', () => {
-                dummyBucket.setIsNFS(false);
-                assert.deepStrictEqual(dummyBucket.isNFS(), false);
-            });
-            it('getAzureInfo should return the expected structure', () => {
-                const azureInfo = dummyBucket.getAzureInfo();
-                assert.deepStrictEqual(azureInfo, testAzureInfo);
-=======
             it('getBucketPolicy should return policy', () => {
                 assert.deepStrictEqual(
                     JSON.parse(dummyBucket.getBucketPolicy()),
                     testBucketPolicy);
->>>>>>> 006f77dd
+            });
+            it('getUid should return unique id of bucket', () => {
+                assert.deepStrictEqual(dummyBucket.getUid(), testUid);
+            });
+            it('isNFS should return whether bucket is on NFS', () => {
+                assert.deepStrictEqual(dummyBucket.isNFS(), true);
+            });
+            it('setIsNFS should set whether bucket is on NFS', () => {
+                dummyBucket.setIsNFS(false);
+                assert.deepStrictEqual(dummyBucket.isNFS(), false);
+            });
+            it('getAzureInfo should return the expected structure', () => {
+                const azureInfo = dummyBucket.getAzureInfo();
+                assert.deepStrictEqual(azureInfo, testAzureInfo);
             });
         });
 
@@ -463,23 +452,6 @@
                 assert.deepStrictEqual(dummyBucket.getLifecycleConfiguration(),
                     newLifecycleConfig);
             });
-<<<<<<< HEAD
-            it('enableIngestion should set ingestion status to enabled', () => {
-                dummyBucket.enableIngestion();
-                assert.deepStrictEqual(dummyBucket.getIngestion(),
-                    { status: 'enabled' });
-            });
-            it('disableIngestion should set ingestion status to null', () => {
-                dummyBucket.disableIngestion();
-                assert.deepStrictEqual(dummyBucket.getIngestion(),
-                    { status: 'disabled' });
-            });
-            it('setAzureInfo should work', () => {
-                const dummyAzureInfo = {};
-                dummyBucket.setAzureInfo(dummyAzureInfo);
-                const azureInfo = dummyBucket.getAzureInfo();
-                assert.deepStrictEqual(azureInfo, dummyAzureInfo);
-=======
             it('setBucketPolicy should set bucket policy', () => {
                 const newBucketPolicy = {
                     Version: '2012-10-17',
@@ -496,7 +468,22 @@
                 assert.deepStrictEqual(
                     JSON.parse(dummyBucket.getBucketPolicy()),
                     newBucketPolicy);
->>>>>>> 006f77dd
+            });
+            it('enableIngestion should set ingestion status to enabled', () => {
+                dummyBucket.enableIngestion();
+                assert.deepStrictEqual(dummyBucket.getIngestion(),
+                    { status: 'enabled' });
+            });
+            it('disableIngestion should set ingestion status to null', () => {
+                dummyBucket.disableIngestion();
+                assert.deepStrictEqual(dummyBucket.getIngestion(),
+                    { status: 'disabled' });
+            });
+            it('setAzureInfo should work', () => {
+                const dummyAzureInfo = {};
+                dummyBucket.setAzureInfo(dummyAzureInfo);
+                const azureInfo = dummyBucket.getAzureInfo();
+                assert.deepStrictEqual(azureInfo, dummyAzureInfo);
             });
         });
     })
@@ -542,6 +529,7 @@
             testCorsConfiguration,
             testReplicationConfiguration,
             testLifecycleConfiguration,
+            JSON.stringify(testBucketPolicy),
             testUid, undefined, true, testIngestionConfiguration);
         assert.deepStrictEqual(dummyBucket.getIngestion(),
             { status: 'enabled' });
@@ -565,6 +553,7 @@
             testCorsConfiguration,
             testReplicationConfiguration,
             testLifecycleConfiguration,
+            JSON.stringify(testBucketPolicy),
             testUid, undefined, true);
         assert.deepStrictEqual(dummyBucket.getIngestion(), null);
         assert.strictEqual(dummyBucket.isIngestionBucket(), false);
